name = "Trixi"
uuid = "a7f1ee26-1774-49b1-8366-f1abc58fbfcb"
authors = ["Michael Schlottke-Lakemper <mschlott@math.uni-koeln.de>", "Gregor Gassner <ggassner@uni-koeln.de>", "Hendrik Ranocha <mail@ranocha.de>", "Andrew R. Winters <andrew.ross.winters@liu.se>"]
version = "0.2.7-pre"

[deps]
EllipsisNotation = "da5c29d0-fa7d-589e-88eb-ea29b0a81949"
HDF5 = "f67ccb44-e63f-5c2f-98bd-6dc0ccc4ba2f"
LinearAlgebra = "37e2e46d-f89d-539d-b4ee-838fcccc9c8e"
LinearMaps = "7a12625a-238d-50fd-b39a-03d52299707e"
LoopVectorization = "bdcacae8-1622-11e9-2a5c-532679323890"
MPI = "da04e1cc-30fd-572f-bb4f-1f8673147195"
OffsetArrays = "6fe1bfb0-de20-5000-8ca7-80f57d26f881"
Pkg = "44cfe95a-1eb2-52ea-b672-e2afdf69b78f"
Printf = "de0858da-6303-5e67-8744-51eddeeeb8d7"
Profile = "9abbd945-dff8-562f-b5e8-e1ebf5ef1b79"
Random = "9a3f8284-a2c9-5f02-9a11-845980a1fd5c"
StaticArrays = "90137ffa-7385-5640-81b9-e52037218182"
TimerOutputs = "a759f4b9-e2f1-59dc-863e-4aeb61b1ea8f"
Tullio = "bc48ee85-29a4-5162-ae0b-a64e1601d4bc"
UnPack = "3a884ed6-31ef-47d7-9d2a-63182c4928ed"

[compat]
EllipsisNotation = "0.4, 1.0"
HDF5 = "0.13"
LinearMaps = "2.7"
LoopVectorization = "0.8.25"
<<<<<<< HEAD
OffsetArrays = "1.3"
=======
MPI = "0.15"
>>>>>>> 77e1668e
StaticArrays = "0.12"
TimerOutputs = "0.5"
Tullio = "0.2.5"
UnPack = "1.0"
julia = "1.5"<|MERGE_RESOLUTION|>--- conflicted
+++ resolved
@@ -25,11 +25,8 @@
 HDF5 = "0.13"
 LinearMaps = "2.7"
 LoopVectorization = "0.8.25"
-<<<<<<< HEAD
 OffsetArrays = "1.3"
-=======
 MPI = "0.15"
->>>>>>> 77e1668e
 StaticArrays = "0.12"
 TimerOutputs = "0.5"
 Tullio = "0.2.5"
