module TestExamples2D

using Test
using Trixi

include("test_trixi.jl")

# pathof(Trixi) returns /path/to/Trixi/src/Trixi.jl, dirname gives the parent directory
EXAMPLES_DIR = joinpath(pathof(Trixi) |> dirname |> dirname, "examples", "2d")

# Start with a clean environment: remove Trixi output directory if it exists
outdir = "out"
isdir(outdir) && rm(outdir, recursive=true)

@testset "2D" begin

# Run basic tests
@testset "Examples 2D" begin
  # Linear advection
  include("test_examples_2d_advection.jl")

  # Hyperbolic diffusion
  include("test_examples_2d_hypdiff.jl")

  # Compressible Euler
  include("test_examples_2d_euler.jl")

<<<<<<< HEAD
  # Compressible Euler Multicomponent
  include("test_examples_2d_euler_multicomponent.jl")

=======
>>>>>>> 7f3fb605
  # MHD
  include("test_examples_2d_mhd.jl")

  # Lattice-Boltzmann
  include("test_examples_2d_lbm.jl")
end

# Coverage test for all initial conditions
@testset "Tests for initial conditions" begin
  # Linear scalar advection
  @testset "elixir_advection_extended.jl with initial_condition_sin_sin" begin
    @test_trixi_include(joinpath(EXAMPLES_DIR, "elixir_advection_extended.jl"),
      l2   = [0.0001424424872539405],
      linf = [0.0007260692243253875],
      maxiters = 1,
      initial_condition = Trixi.initial_condition_sin_sin)
  end

  @testset "elixir_advection_extended.jl with initial_condition_constant" begin
    @test_trixi_include(joinpath(EXAMPLES_DIR, "elixir_advection_extended.jl"),
      l2   = [3.2933000250376106e-16],
      linf = [6.661338147750939e-16],
      maxiters = 1,
      initial_condition = initial_condition_constant)
  end

  @testset "elixir_advection_extended.jl with initial_condition_linear_x_y" begin
    @test_trixi_include(joinpath(EXAMPLES_DIR, "elixir_advection_extended.jl"),
      l2   = [2.478798286796091e-16],
      linf = [7.105427357601002e-15],
      maxiters = 1,
      initial_condition = Trixi.initial_condition_linear_x_y,
      boundary_conditions = Trixi.boundary_condition_linear_x_y,
      periodicity=false)
  end

  @testset "elixir_advection_extended.jl with initial_condition_linear_x" begin
    @test_trixi_include(joinpath(EXAMPLES_DIR, "elixir_advection_extended.jl"),
      l2   = [1.475643203742897e-16],
      linf = [1.5543122344752192e-15],
      maxiters = 1,
      initial_condition = Trixi.initial_condition_linear_x,
      boundary_conditions = Trixi.boundary_condition_linear_x,
      periodicity=false)
  end

  @testset "elixir_advection_extended.jl with initial_condition_linear_y" begin
    @test_trixi_include(joinpath(EXAMPLES_DIR, "elixir_advection_extended.jl"),
      l2   = [1.5465148503676022e-16],
      linf = [3.6637359812630166e-15],
      maxiters = 1,
      initial_condition = Trixi.initial_condition_linear_y,
      boundary_conditions = Trixi.boundary_condition_linear_y,
      periodicity=false)
  end


  # Compressible Euler
  @testset "elixir_euler_vortex.jl one step with initial_condition_density_pulse" begin
    @test_trixi_include(joinpath(EXAMPLES_DIR, "elixir_euler_vortex.jl"),
      l2   = [0.003489659044164644, 0.0034896590441646494, 0.0034896590441646502, 0.003489659044164646],
      linf = [0.04761180654650543, 0.04761180654650565, 0.047611806546505875, 0.04761180654650454],
      maxiters = 1,
      initial_condition = initial_condition_density_pulse)
  end

  @testset "elixir_euler_vortex.jl one step with initial_condition_pressure_pulse" begin
    @test_trixi_include(joinpath(EXAMPLES_DIR, "elixir_euler_vortex.jl"),
      l2   = [0.00021747693728234874, 0.0022010142997830533, 0.0022010142997830485, 0.010855273768135729],
      linf = [0.005451116856088789, 0.03126448432601536, 0.03126448432601536, 0.14844305553724624],
      maxiters = 1,
      initial_condition = Trixi.initial_condition_pressure_pulse)
  end

  @testset "elixir_euler_vortex.jl one step with initial_condition_density_pressure_pulse" begin
    @test_trixi_include(joinpath(EXAMPLES_DIR, "elixir_euler_vortex.jl"),
      l2   = [0.003473649182284682, 0.005490887132955628, 0.005490887132955635, 0.015625074774949926],
      linf = [0.046582178207169145, 0.07332265196082899, 0.07332265196082921, 0.2107979471941368],
      maxiters = 1,
      initial_condition = Trixi.initial_condition_density_pressure_pulse)
  end

  @testset "elixir_euler_vortex.jl one step with initial_condition_constant" begin
    @test_trixi_include(joinpath(EXAMPLES_DIR, "elixir_euler_vortex.jl"),
      l2   = [7.89034964747135e-17, 8.095575651413758e-17, 1.0847287658433571e-16, 1.2897732640029767e-15],
      linf = [2.220446049250313e-16, 3.191891195797325e-16, 4.163336342344337e-16, 3.552713678800501e-15],
      maxiters = 1,
      initial_condition = initial_condition_constant)
  end

  @testset "elixir_euler_sedov_blast_wave.jl one step" begin
    @test_trixi_include(joinpath(EXAMPLES_DIR, "elixir_euler_sedov_blast_wave.jl"),
      l2   = [0.0021037031798961914, 0.010667428589443025, 0.01066742858944302, 0.10738893384136498],
      linf = [0.11854059147646778, 0.7407961272348982, 0.7407961272348981, 3.92623931433345],
      maxiters=1)
  end

  @testset "elixir_euler_sedov_blast_wave.jl one step with initial_condition_medium_sedov_blast_wave" begin
    @test_trixi_include(joinpath(EXAMPLES_DIR, "elixir_euler_sedov_blast_wave.jl"),
      l2   = [0.0021025532272874827, 0.010661548568022292, 0.010661548568022284, 0.10734939168392313],
      linf = [0.11848345578926645, 0.7404217490990809, 0.7404217490990809, 3.9247328712525973],
      maxiters=1, initial_condition=initial_condition_medium_sedov_blast_wave)
  end


  # GLM-MHD
  @testset "elixir_mhd_alfven_wave.jl one step with initial_condition_constant" begin
    @test_trixi_include(joinpath(EXAMPLES_DIR, "elixir_mhd_alfven_wave.jl"),
      l2   = [7.144325530681224e-17, 2.123397983547417e-16, 5.061138912500049e-16, 3.6588423152083e-17, 8.449816179702522e-15, 3.9171737639099993e-16, 2.445565690318772e-16, 3.6588423152083e-17, 9.971153407737885e-17],
      linf = [2.220446049250313e-16, 8.465450562766819e-16, 1.8318679906315083e-15, 1.1102230246251565e-16, 1.4210854715202004e-14, 8.881784197001252e-16, 4.440892098500626e-16, 1.1102230246251565e-16, 4.779017148551244e-16],
      maxiters = 1,
      initial_condition = initial_condition_constant)
  end

  @testset "elixir_mhd_rotor.jl" begin
    @test_trixi_include(joinpath(EXAMPLES_DIR, "elixir_mhd_rotor.jl"),
      l2   = [1.2429643014570362, 1.7996363685163963, 1.6899889382208215, 0.0, 2.263014495582255, 0.2127948919559293, 0.23341167012961367, 0.0, 0.003341061230142962],
      linf = [10.401662016997985, 14.061042946011094, 15.556382737749237, 0.0, 16.714999099689578, 1.3250449624793987, 1.4148467737020096, 0.0, 0.0878998114279951],
      tspan = (0.0, 0.05))
  end

  @testset "elixir_mhd_blast_wave.jl" begin
    @test_trixi_include(joinpath(EXAMPLES_DIR, "elixir_mhd_blast_wave.jl"),
      l2   = [0.17569823349539196, 3.853292514951796, 2.474036084054808, 0.0, 355.36545703316915, 2.3525087027248084, 1.394705056983077, 0.0, 0.029910308624236454],
      linf = [1.5831869462980066, 44.20237543674303, 12.866364462538552, 0.0, 2237.8614138686, 13.066894956593798, 8.984965484247244, 0.0, 0.5226498664960756],
      tspan = (0.0, 0.003))
  end

  # LBM
  @testset "elixir_lbm_couette.jl with initial_condition_couette_steady" begin
    @test_trixi_include(joinpath(EXAMPLES_DIR, "elixir_lbm_couette.jl"),
      l2   = [9.321369073400123e-16, 1.6498793963435488e-6, 5.211495843124065e-16,
              1.6520893954826173e-6, 1.0406056181388841e-5, 8.801606429417205e-6,
              8.801710065560555e-6, 1.040614383799995e-5, 2.6135657178357052e-15],
      linf = [1.4432899320127035e-15, 2.1821189867266e-6, 8.881784197001252e-16,
              2.2481261510165496e-6, 1.0692966335143494e-5, 9.606391697600247e-6,
              9.62138334279633e-6, 1.0725969916147021e-5, 3.3861802251067274e-15],
      initial_condition=initial_condition_couette_steady,
      tspan = (0.0, 1.0))
  end

  @testset "elixir_lbm_lid_driven_cavity.jl with stationary walls" begin
    @test_trixi_include(joinpath(EXAMPLES_DIR, "elixir_lbm_lid_driven_cavity.jl"),
      l2   = [1.7198203373689985e-16, 1.685644347036533e-16, 2.1604974801394525e-16,
              2.1527076266915764e-16, 4.2170298143732604e-17, 5.160156233016299e-17,
              6.167794865198169e-17, 5.24166554417795e-17, 6.694740573885739e-16],
      linf = [5.967448757360216e-16, 6.522560269672795e-16, 6.522560269672795e-16,
              6.245004513516506e-16, 2.1163626406917047e-16, 2.185751579730777e-16,
              2.185751579730777e-16, 2.393918396847994e-16, 1.887379141862766e-15],
      boundary_conditions=boundary_condition_wall_noslip,
      tspan = (0, 0.1))
  end
end

# LBM
@testset "elixir_lbm_couette.jl with initial_condition_couette_steady" begin
  @test_trixi_include(joinpath(EXAMPLES_DIR, "elixir_lbm_couette.jl"),
    l2   = [9.321369073400123e-16, 1.6498793963435488e-6, 5.211495843124065e-16,
            1.6520893954826173e-6, 1.0406056181388841e-5, 8.801606429417205e-6,
            8.801710065560555e-6, 1.040614383799995e-5, 2.6135657178357052e-15],
    linf = [1.4432899320127035e-15, 2.1821189867266e-6, 8.881784197001252e-16,
            2.2481261510165496e-6, 1.0692966335143494e-5, 9.606391697600247e-6,
            9.62138334279633e-6, 1.0725969916147021e-5, 3.3861802251067274e-15],
    initial_condition=initial_condition_couette_steady,
    tspan = (0.0, 1.0))
end

@testset "elixir_lbm_lid_driven_cavity.jl with stationary walls" begin
  @test_trixi_include(joinpath(EXAMPLES_DIR, "elixir_lbm_lid_driven_cavity.jl"),
    l2   = [1.7198203373689985e-16, 1.685644347036533e-16, 2.1604974801394525e-16,
            2.1527076266915764e-16, 4.2170298143732604e-17, 5.160156233016299e-17,
            6.167794865198169e-17, 5.24166554417795e-17, 6.694740573885739e-16],
    linf = [5.967448757360216e-16, 6.522560269672795e-16, 6.522560269672795e-16,
            6.245004513516506e-16, 2.1163626406917047e-16, 2.185751579730777e-16,
            2.185751579730777e-16, 2.393918396847994e-16, 1.887379141862766e-15],
    boundary_conditions=boundary_condition_wall_noslip,
    tspan = (0, 0.1))
end

@testset "Displaying components 2D" begin
  @test_nowarn include(joinpath(EXAMPLES_DIR, "elixir_advection_amr.jl"))

  # test both short and long printing formats
  @test_nowarn show(mesh); println()
  @test_nowarn println(mesh)
  @test_nowarn display(mesh)

  @test_nowarn show(equations); println()
  @test_nowarn println(equations)
  @test_nowarn display(equations)

  @test_nowarn show(solver); println()
  @test_nowarn println(solver)
  @test_nowarn display(solver)

  @test_nowarn show(solver.basis); println()
  @test_nowarn println(solver.basis)
  @test_nowarn display(solver.basis)

  @test_nowarn show(solver.mortar); println()
  @test_nowarn println(solver.mortar)
  @test_nowarn display(solver.mortar)

  @test_nowarn show(semi); println()
  @test_nowarn println(semi)
  @test_nowarn display(semi)

  @test_nowarn show(summary_callback); println()
  @test_nowarn println(summary_callback)
  @test_nowarn display(summary_callback)

  @test_nowarn show(amr_controller); println()
  @test_nowarn println(amr_controller)
  @test_nowarn display(amr_controller)

  @test_nowarn show(amr_callback); println()
  @test_nowarn println(amr_callback)
  @test_nowarn display(amr_callback)

  @test_nowarn show(stepsize_callback); println()
  @test_nowarn println(stepsize_callback)
  @test_nowarn display(stepsize_callback)

  @test_nowarn show(save_solution); println()
  @test_nowarn println(save_solution)
  @test_nowarn display(save_solution)

  @test_nowarn show(analysis_callback); println()
  @test_nowarn println(analysis_callback)
  @test_nowarn display(analysis_callback)

  @test_nowarn show(alive_callback); println()
  @test_nowarn println(alive_callback)
  @test_nowarn display(alive_callback)

  @test_nowarn println(callbacks)
end

# Clean up afterwards: delete Trixi output directory
@test_nowarn rm(outdir, recursive=true)

end # 2D

end #module<|MERGE_RESOLUTION|>--- conflicted
+++ resolved
@@ -25,12 +25,9 @@
   # Compressible Euler
   include("test_examples_2d_euler.jl")
 
-<<<<<<< HEAD
   # Compressible Euler Multicomponent
   include("test_examples_2d_euler_multicomponent.jl")
 
-=======
->>>>>>> 7f3fb605
   # MHD
   include("test_examples_2d_mhd.jl")
 
