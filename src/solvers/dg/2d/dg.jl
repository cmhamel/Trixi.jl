# Main DG data structure that contains all relevant data for the DG solver
<<<<<<< HEAD
mutable struct Dg2D{Eqn<:AbstractEquation, MeshType, NVARS, POLYDEG,
                  SurfaceFlux, VolumeFlux, InitialConditions, SourceTerms,
=======
mutable struct Dg2D{Eqn<:AbstractEquation, NVARS, POLYDEG,
                  SurfaceFlux, VolumeFlux, InitialConditions, SourceTerms, BoundaryConditions,
>>>>>>> 5a3aa266
                  MortarType, VolumeIntegralType, ShockIndicatorVariable,
                  VectorNnodes, MatrixNnodes, MatrixNnodes2,
                  InverseVandermondeLegendre, MortarMatrix,
                  VectorAnalysisNnodes, AnalysisVandermonde} <: AbstractDg{2, POLYDEG, MeshType}
  equations::Eqn

  surface_flux_function::SurfaceFlux
  volume_flux_function::VolumeFlux

  initial_conditions::InitialConditions
  source_terms::SourceTerms

  elements::ElementContainer2D{NVARS, POLYDEG}
  n_elements::Int

  interfaces::InterfaceContainer2D{NVARS, POLYDEG}
  n_interfaces::Int

  mpi_interfaces::MpiInterfaceContainer2D{NVARS, POLYDEG}
  n_mpi_interfaces::Int

  boundaries::BoundaryContainer2D{NVARS, POLYDEG}
  n_boundaries::Int
  n_boundaries_per_direction::SVector{4, Int}

  mortar_type::MortarType
  l2mortars::L2MortarContainer2D{NVARS, POLYDEG}
  n_l2mortars::Int
  ecmortars::EcMortarContainer2D{NVARS, POLYDEG}
  n_ecmortars::Int

  boundary_conditions::BoundaryConditions

  nodes::VectorNnodes
  weights::VectorNnodes
  inverse_weights::VectorNnodes
  inverse_vandermonde_legendre::InverseVandermondeLegendre
  lhat::MatrixNnodes2

  volume_integral_type::VolumeIntegralType
  dhat::MatrixNnodes
  dsplit::MatrixNnodes
  dsplit_transposed::MatrixNnodes

  mortar_forward_upper::MortarMatrix
  mortar_forward_lower::MortarMatrix
  l2mortar_reverse_upper::MortarMatrix
  l2mortar_reverse_lower::MortarMatrix
  ecmortar_reverse_upper::MortarMatrix
  ecmortar_reverse_lower::MortarMatrix

  analysis_nodes::VectorAnalysisNnodes
  analysis_weights::VectorAnalysisNnodes
  analysis_weights_volume::VectorAnalysisNnodes
  analysis_vandermonde::AnalysisVandermonde
  analysis_total_volume::Float64
  analysis_quantities::Vector{Symbol}
  save_analysis::Bool
  analysis_filename::String

  shock_indicator_variable::ShockIndicatorVariable
  shock_alpha_max::Float64
  shock_alpha_min::Float64
  shock_alpha_smooth::Bool
  amr_indicator::Symbol
  amr_alpha_max::Float64
  amr_alpha_min::Float64
  amr_alpha_smooth::Bool

  mpi_neighbor_domain_ids::Vector{Int}
  mpi_neighbor_interfaces::Vector{Vector{Int}}
  mpi_send_buffers::Vector{Vector{Float64}}
  mpi_recv_buffers::Vector{Vector{Float64}}
  mpi_send_requests::Vector{MPI.Request}
  mpi_recv_requests::Vector{MPI.Request}
  n_elements_by_domain::OffsetArray{Int, 1, Array{Int, 1}}
  n_elements_global::Int
  first_element_global_id::Int

  element_variables::Dict{Symbol, Union{Vector{Float64}, Vector{Int}}}
  cache::Dict{Symbol, Any}
  thread_cache::Any # to make fully-typed output more readable

  initial_state_integrals::Vector{Float64}
end


# Convenience constructor to create DG solver instance
function Dg2D(equation::AbstractEquation{NDIMS, NVARS}, surface_flux_function, volume_flux_function, initial_conditions, source_terms, mesh::TreeMesh, POLYDEG) where {NDIMS, NVARS}
  # Get local cells for which an element needs to be created (i.e., all leaf cells)
  if is_parallel()
    leaf_cell_ids = local_leaf_cells(mesh.tree)
  else
    leaf_cell_ids = leaf_cells(mesh.tree)
  end

  # Initialize element container
  elements = init_elements(leaf_cell_ids, mesh, Val(NVARS), Val(POLYDEG))
  n_elements = nelements(elements)

  # Initialize interface container
  interfaces = init_interfaces(leaf_cell_ids, mesh, Val(NVARS), Val(POLYDEG), elements)
  n_interfaces = ninterfaces(interfaces)

  # Initialize MPI interface container
  mpi_interfaces = init_mpi_interfaces(leaf_cell_ids, mesh, Val(NVARS), Val(POLYDEG), elements)
  n_mpi_interfaces = nmpiinterfaces(mpi_interfaces)

  # Initialize boundaries
  boundaries, n_boundaries_per_direction = init_boundaries(leaf_cell_ids, mesh, Val(NVARS), Val(POLYDEG), elements)
  n_boundaries = nboundaries(boundaries)

  # Initialize mortar containers
  mortar_type = Val(Symbol(parameter("mortar_type", "l2", valid=["l2", "ec"])))
  l2mortars, ecmortars = init_mortars(leaf_cell_ids, mesh, Val(NVARS), Val(POLYDEG), elements, mortar_type)
  n_l2mortars = nmortars(l2mortars)
  n_ecmortars = nmortars(ecmortars)

  # Sanity checks
  if isperiodic(mesh.tree) && n_l2mortars == 0 && n_ecmortars == 0 && is_serial()
    @assert n_interfaces == 2*n_elements ("For 2D and periodic domains and conforming elements, "
                                        * "n_surf must be the same as 2*n_elem")
  end

  # Initialize boundary conditions
  boundary_conditions = init_boundary_conditions(n_boundaries_per_direction, mesh)

  # Initialize interpolation data structures
  n_nodes = POLYDEG + 1
  nodes, weights = gauss_lobatto_nodes_weights(n_nodes)
  inverse_weights = 1 ./ weights
  _, inverse_vandermonde_legendre = vandermonde_legendre(nodes)
  lhat = zeros(n_nodes, 2)
  lhat[:, 1] = calc_lhat(-1.0, nodes, weights)
  lhat[:, 2] = calc_lhat( 1.0, nodes, weights)

  # Initialize differentiation operator
  volume_integral_type = Val(Symbol(parameter("volume_integral_type", "weak_form",
                                              valid=["weak_form", "split_form", "shock_capturing"])))
  # FIXME: This should be removed as soon as it possible to set solver-specific parameters
  if equation isa HyperbolicDiffusionEquations2D && globals[:euler_gravity]
    volume_integral_type = Val(:weak_form)
  end
  dhat = calc_dhat(nodes, weights)
  dsplit = calc_dsplit(nodes, weights)
  dsplit_transposed = transpose(calc_dsplit(nodes, weights))

  # Initialize L2 mortar projection operators
  mortar_forward_upper   = calc_forward_upper(n_nodes)
  mortar_forward_lower   = calc_forward_lower(n_nodes)
  l2mortar_reverse_upper = calc_reverse_upper(n_nodes, Val(:gauss))
  l2mortar_reverse_lower = calc_reverse_lower(n_nodes, Val(:gauss))
  ecmortar_reverse_upper = calc_reverse_upper(n_nodes, Val(:gauss_lobatto))
  ecmortar_reverse_lower = calc_reverse_lower(n_nodes, Val(:gauss_lobatto))

  # Initialize data structures for error analysis (by default, we use twice the
  # number of analysis nodes as the normal solution)
  analysis_polydeg = 2 * (n_nodes) - 1
  analysis_nodes, analysis_weights = gauss_lobatto_nodes_weights(analysis_polydeg + 1)
  analysis_weights_volume = analysis_weights
  analysis_vandermonde = polynomial_interpolation_matrix(nodes, analysis_nodes)
  analysis_total_volume = mesh.tree.length_level_0^ndims(mesh)

  # Store which quantities should be analyzed in `analyze_solution`
  if parameter_exists("extra_analysis_quantities")
    extra_analysis_quantities = Symbol.(parameter("extra_analysis_quantities"))
  else
    extra_analysis_quantities = Symbol[]
  end
  analysis_quantities = vcat(collect(Symbol.(default_analysis_quantities(equation))),
                             extra_analysis_quantities)

  # If analysis should be saved to file, create file with header
  save_analysis = parameter("save_analysis", false)
  if save_analysis
    # Create output directory (if it does not exist)
    output_directory = parameter("output_directory", "out")
    mkpath(output_directory)

    # Determine filename
    analysis_filename = joinpath(output_directory, "analysis.dat")

    # Open file and write header
    save_analysis_header(analysis_filename, analysis_quantities, equation)
  else
    analysis_filename = ""
  end

  # Initialize AMR
  amr_indicator = Symbol(parameter("amr_indicator", "n/a",
                                   valid=["n/a", "gauss", "isentropic_vortex", "blast_wave", "khi", "blob", "sedov_self_gravity"]))

  # Initialize storage for element variables
  element_variables = Dict{Symbol, Union{Vector{Float64}, Vector{Int}}}()
  if amr_indicator === :khi || amr_indicator === :blob
    element_variables[:amr_indicator_values] = zeros(n_elements)
  end
  # maximum and minimum alpha for shock capturing
  shock_alpha_max = parameter("shock_alpha_max", 0.5)
  shock_alpha_min = parameter("shock_alpha_min", 0.001)
  shock_alpha_smooth = parameter("shock_alpha_smooth", true)

  # variable used to compute the shock capturing indicator
  # "eval is evil"
  # This is a temporary hack until we have switched to a library based approach
  # with pure Julia code instead of parameter files.
  shock_indicator_variable = eval(Symbol(parameter("shock_indicator_variable", "density_pressure")))

  # maximum and minimum alpha for amr control
  amr_alpha_max = parameter("amr_alpha_max", 0.5)
  amr_alpha_min = parameter("amr_alpha_min", 0.001)
  amr_alpha_smooth = parameter("amr_alpha_smooth", false)

  # Set up MPI neighbor connectivity and communication data structures
  if is_parallel()
    (mpi_neighbor_domain_ids,
     mpi_neighbor_interfaces) = init_mpi_neighbor_connectivity(elements, mpi_interfaces, mesh)
    (mpi_send_buffers,
     mpi_recv_buffers,
     mpi_send_requests,
     mpi_recv_requests) = init_mpi_data_structures(mpi_neighbor_interfaces,
                                                   Val(NDIMS), Val(NVARS), Val(POLYDEG))

    # Determine local and total number of elements
    n_elements_by_domain = Vector{Int}(undef, n_domains())
    n_elements_by_domain[domain_id() + 1] = n_elements
    MPI.Allgather!(n_elements_by_domain, 1, mpi_comm())
    n_elements_by_domain = OffsetArray(n_elements_by_domain, 0:(n_domains() - 1))
    n_elements_global = MPI.Allreduce(n_elements, +, mpi_comm())
    @assert n_elements_global == sum(n_elements_by_domain) "error in total number of elements"

    # Determine the global element id of the first element
    first_element_global_id = MPI.Exscan(n_elements, +, mpi_comm())
    if is_mpi_root()
      # With Exscan, the result on the first rank is undefined
      first_element_global_id = 1
    else
      # On all other ranks we need to add one, since Julia has one-based indices
      first_element_global_id += 1
    end
  else
    mpi_neighbor_domain_ids = Int[]
    mpi_neighbor_interfaces = Vector{Int}[]
    mpi_send_buffers = Vector{Float64}[]
    mpi_recv_buffers = Vector{Float64}[]
    mpi_send_requests = MPI.Request[]
    mpi_recv_requests = MPI.Request[]
    n_elements_by_domain = OffsetArray([n_elements], 0:0)
    n_elements_global = n_elements
    first_element_global_id = 1
  end

  # Initialize element variables such that they are available in the first solution file
  if volume_integral_type === Val(:shock_capturing)
    element_variables[:blending_factor] = zeros(n_elements)
  end

  # Initialize storage for the cache
  cache = Dict{Symbol, Any}()
  thread_cache = create_thread_cache_2d(NVARS, POLYDEG+1)

  # Store initial state integrals for conservation error calculation
  initial_state_integrals = Vector{Float64}()

  # Convert all performance-critical fields to StaticArrays types
  nodes           = SVector{POLYDEG+1}(nodes)
  weights         = SVector{POLYDEG+1}(weights)
  inverse_weights = SVector{POLYDEG+1}(inverse_weights)
  lhat = SMatrix{POLYDEG+1,2}(lhat)
  dhat              = SMatrix{POLYDEG+1,POLYDEG+1}(dhat)
  dsplit            = SMatrix{POLYDEG+1,POLYDEG+1}(dsplit)
  dsplit_transposed = SMatrix{POLYDEG+1,POLYDEG+1}(dsplit_transposed)
  mortar_forward_upper   = SMatrix{POLYDEG+1,POLYDEG+1}(mortar_forward_upper)
  mortar_forward_lower   = SMatrix{POLYDEG+1,POLYDEG+1}(mortar_forward_lower)
  l2mortar_reverse_upper = SMatrix{POLYDEG+1,POLYDEG+1}(l2mortar_reverse_upper)
  l2mortar_reverse_lower = SMatrix{POLYDEG+1,POLYDEG+1}(l2mortar_reverse_lower)
  ecmortar_reverse_upper = SMatrix{POLYDEG+1,POLYDEG+1}(ecmortar_reverse_upper)
  ecmortar_reverse_lower = SMatrix{POLYDEG+1,POLYDEG+1}(ecmortar_reverse_lower)
  analysis_nodes          = SVector{analysis_polydeg+1}(analysis_nodes)
  analysis_weights        = SVector{analysis_polydeg+1}(analysis_weights)
  analysis_weights_volume = SVector{analysis_polydeg+1}(analysis_weights_volume)

  # Create actual DG solver instance
  dg = Dg2D{typeof(equation), typeof(mesh), NVARS, POLYDEG,
            typeof(surface_flux_function), typeof(volume_flux_function), typeof(initial_conditions),
            typeof(source_terms),
            typeof(mortar_type), typeof(volume_integral_type), typeof(shock_indicator_variable),
            typeof(nodes), typeof(dhat), typeof(lhat), typeof(inverse_vandermonde_legendre),
            typeof(mortar_forward_upper), typeof(analysis_nodes), typeof(analysis_vandermonde)}(
      equation,
      surface_flux_function, volume_flux_function,
      initial_conditions, source_terms,
      elements, n_elements,
      interfaces, n_interfaces,
<<<<<<< HEAD
      mpi_interfaces, n_mpi_interfaces,
      boundaries, n_boundaries,
      mortar_type,
      l2mortars, n_l2mortars,
      ecmortars, n_ecmortars,
      nodes, weights, inverse_weights,
      inverse_vandermonde_legendre, lhat,
=======
      boundaries, n_boundaries, n_boundaries_per_direction,
      mortar_type,
      l2mortars, n_l2mortars,
      ecmortars, n_ecmortars,
      Tuple(boundary_conditions),
      SVector{POLYDEG+1}(nodes), SVector{POLYDEG+1}(weights), SVector{POLYDEG+1}(inverse_weights),
      inverse_vandermonde_legendre, SMatrix{POLYDEG+1,2}(lhat),
>>>>>>> 5a3aa266
      volume_integral_type,
      dhat, dsplit, dsplit_transposed,
      mortar_forward_upper, mortar_forward_lower,
      l2mortar_reverse_upper, l2mortar_reverse_lower,
      ecmortar_reverse_upper, ecmortar_reverse_lower,
      analysis_nodes, analysis_weights, analysis_weights_volume,
      analysis_vandermonde, analysis_total_volume,
      analysis_quantities, save_analysis, analysis_filename,
      shock_indicator_variable, shock_alpha_max, shock_alpha_min, shock_alpha_smooth,
      amr_indicator, amr_alpha_max, amr_alpha_min, amr_alpha_smooth,
      mpi_neighbor_domain_ids, mpi_neighbor_interfaces,
      mpi_send_buffers, mpi_recv_buffers, mpi_send_requests, mpi_recv_requests,
      n_elements_by_domain, n_elements_global, first_element_global_id,
      element_variables, cache, thread_cache,
      initial_state_integrals)

  return dg
end


function create_thread_cache_2d(n_variables, n_nodes)
  # Type alias only for convenience
  A4d     = Array{Float64, 4}
  A3d     = Array{Float64, 3}
  A3dp1_x = Array{Float64, 3}
  A3dp1_y = Array{Float64, 3}
  MA2d    = MArray{Tuple{n_variables, n_nodes}, Float64}
  A2d     = Array{Float64, 2}

  # Pre-allocate data structures to speed up computation (thread-safe)
  f1_threaded     = A4d[A4d(undef, n_variables, n_nodes, n_nodes, n_nodes) for _ in 1:Threads.nthreads()]
  f2_threaded     = A4d[A4d(undef, n_variables, n_nodes, n_nodes, n_nodes) for _ in 1:Threads.nthreads()]
  fstar1_threaded = A3dp1_x[A3dp1_x(undef, n_variables, n_nodes+1, n_nodes) for _ in 1:Threads.nthreads()]
  fstar2_threaded = A3dp1_y[A3dp1_y(undef, n_variables, n_nodes, n_nodes+1) for _ in 1:Threads.nthreads()]
  fstar_upper_threaded           = [MA2d(undef) for _ in 1:Threads.nthreads()]
  fstar_lower_threaded           = [MA2d(undef) for _ in 1:Threads.nthreads()]
  noncons_diamond_upper_threaded = [MA2d(undef) for _ in 1:Threads.nthreads()]
  noncons_diamond_lower_threaded = [MA2d(undef) for _ in 1:Threads.nthreads()]

  indicator_threaded  = [A3d(undef, 1, n_nodes, n_nodes) for _ in 1:Threads.nthreads()]
  modal_threaded      = [A3d(undef, 1, n_nodes, n_nodes) for _ in 1:Threads.nthreads()]
  modal_tmp1_threaded = [A3d(undef, 1, n_nodes, n_nodes) for _ in 1:Threads.nthreads()]

  return (; f1_threaded, f2_threaded,
            fstar1_threaded, fstar2_threaded,
            fstar_upper_threaded, fstar_lower_threaded,
            noncons_diamond_upper_threaded, noncons_diamond_lower_threaded,
            indicator_threaded, modal_threaded, modal_tmp1_threaded)
end


# Count the number of interfaces that need to be created
function count_required_interfaces(mesh::TreeMesh2D, cell_ids)
  count = 0

  # Iterate over all cells
  for cell_id in cell_ids
    for direction in 1:n_directions(mesh.tree)
      # Only count interfaces in positive direction to avoid double counting
      if direction % 2 == 1
        continue
      end

      # If no neighbor exists, current cell is small or at boundary and thus we need a mortar
      if !has_neighbor(mesh.tree, cell_id, direction)
        continue
      end

      # Skip if neighbor has children
      neighbor_cell_id = mesh.tree.neighbor_ids[direction, cell_id]
      if has_children(mesh.tree, neighbor_cell_id)
        continue
      end

      # Skip if neighbor is on different domain -> create MPI interface instead
      if is_parallel() && !is_own_cell(mesh.tree, neighbor_cell_id)
        continue
      end

      count += 1
    end
  end

  return count
end


# Count the number of boundaries that need to be created
function count_required_boundaries(mesh::TreeMesh2D, cell_ids)
  count = 0

  # Iterate over all cells
  for cell_id in cell_ids
    for direction in 1:n_directions(mesh.tree)
      # If neighbor exists, current cell is not at a boundary
      if has_neighbor(mesh.tree, cell_id, direction)
        continue
      end

      # If coarse neighbor exists, current cell is not at a boundary
      if has_coarse_neighbor(mesh.tree, cell_id, direction)
        continue
      end

      # No neighbor exists in this direction -> must be a boundary
      count += 1
    end
  end

  return count
end


# Count the number of mortars that need to be created
function count_required_mortars(mesh::TreeMesh2D, cell_ids)
  count = 0

  # Iterate over all cells and count mortars from perspective of coarse cells
  for cell_id in cell_ids
    for direction in 1:n_directions(mesh.tree)
      # If no neighbor exists, cell is small with large neighbor or at boundary -> do nothing
      if !has_neighbor(mesh.tree, cell_id, direction)
        continue
      end

      # If neighbor has no children, this is a conforming interface -> do nothing
      neighbor_id = mesh.tree.neighbor_ids[direction, cell_id]
      if !has_children(mesh.tree, neighbor_id)
        continue
      end

      count +=1
    end
  end

  return count
end


# Create element container, initialize element data, and return element container for further use
#
# NVARS: number of variables
# POLYDEG: polynomial degree
function init_elements(cell_ids, mesh::TreeMesh2D, ::Val{NVARS}, ::Val{POLYDEG}) where {NVARS, POLYDEG}
  # Initialize container
  n_elements = length(cell_ids)
  elements = ElementContainer2D{NVARS, POLYDEG}(n_elements)

  # Store cell ids
  elements.cell_ids .= cell_ids

  # Determine node locations
  n_nodes = POLYDEG + 1
  nodes, _ = gauss_lobatto_nodes_weights(n_nodes)

  # Calculate inverse Jacobian and node coordinates
  for element_id in 1:nelements(elements)
    # Get cell id
    cell_id = cell_ids[element_id]

    # Get cell length
    dx = length_at_cell(mesh.tree, cell_id)

    # Calculate inverse Jacobian as 1/(h/2)
    elements.inverse_jacobian[element_id] = 2/dx

    # Calculate node coordinates
    for j in 1:n_nodes
      for i in 1:n_nodes
        elements.node_coordinates[1, i, j, element_id] = (
            mesh.tree.coordinates[1, cell_id] + dx/2 * nodes[i])
        elements.node_coordinates[2, i, j, element_id] = (
            mesh.tree.coordinates[2, cell_id] + dx/2 * nodes[j])
      end
    end
  end

  return elements
end


# Create interface container, initialize interface data, and return interface container for further use
#
# NVARS: number of variables
# POLYDEG: polynomial degree
function init_interfaces(cell_ids, mesh::TreeMesh2D, ::Val{NVARS}, ::Val{POLYDEG}, elements) where {NVARS, POLYDEG}
  # Initialize container
  n_interfaces = count_required_interfaces(mesh, cell_ids)
  interfaces = InterfaceContainer2D{NVARS, POLYDEG}(n_interfaces)

  # Connect elements with interfaces
  init_interface_connectivity!(elements, interfaces, mesh)

  return interfaces
end


# Create boundaries container, initialize boundary data, and return boundaries container
#
# NVARS: number of variables
# POLYDEG: polynomial degree
function init_boundaries(cell_ids, mesh::TreeMesh2D, ::Val{NVARS}, ::Val{POLYDEG}, elements) where {NVARS, POLYDEG}
  # Initialize container
  n_boundaries = count_required_boundaries(mesh, cell_ids)
  boundaries = BoundaryContainer2D{NVARS, POLYDEG}(n_boundaries)

  # Connect elements with boundaries
  n_boundaries_per_direction = init_boundary_connectivity!(elements, boundaries, mesh)

  return boundaries, n_boundaries_per_direction
end


# Create mortar container, initialize mortar data, and return mortar container for further use
#
# NVARS: number of variables
# POLYDEG: polynomial degree
function init_mortars(cell_ids, mesh::TreeMesh2D, ::Val{NVARS}, ::Val{POLYDEG}, elements, mortar_type) where {NVARS, POLYDEG}
  # Initialize containers
  n_mortars = count_required_mortars(mesh, cell_ids)
  if mortar_type === Val(:l2)
    n_l2mortars = n_mortars
    n_ecmortars = 0
  elseif mortar_type === Val(:ec)
    n_l2mortars = 0
    n_ecmortars = n_mortars
  else
    error("unknown mortar type '$(mortar_type)'")
  end
  l2mortars = L2MortarContainer2D{NVARS, POLYDEG}(n_l2mortars)
  ecmortars = EcMortarContainer2D{NVARS, POLYDEG}(n_ecmortars)

  # Connect elements with interfaces and l2mortars
  if mortar_type === Val(:l2)
    init_mortar_connectivity!(elements, l2mortars, mesh)
  elseif mortar_type === Val(:ec)
    init_mortar_connectivity!(elements, ecmortars, mesh)
  else
    error("unknown mortar type '$(mortar_type)'")
  end

  return l2mortars, ecmortars
end


# Initialize connectivity between elements and interfaces
function init_interface_connectivity!(elements, interfaces, mesh::TreeMesh2D)
  # Construct cell -> element mapping for easier algorithm implementation
  tree = mesh.tree
  c2e = zeros(Int, length(tree))
  for element_id in 1:nelements(elements)
    c2e[elements.cell_ids[element_id]] = element_id
  end

  # Reset interface count
  count = 0

  # Iterate over all elements to find neighbors and to connect via interfaces
  for element_id in 1:nelements(elements)
    # Get cell id
    cell_id = elements.cell_ids[element_id]

    # Loop over directions
    for direction in 1:n_directions(mesh.tree)
      # Only create interfaces in positive direction
      if direction % 2 == 1
        continue
      end

      # If no neighbor exists, current cell is small and thus we need a mortar
      if !has_neighbor(mesh.tree, cell_id, direction)
        continue
      end

      # Skip if neighbor has children
      neighbor_cell_id = mesh.tree.neighbor_ids[direction, cell_id]
      if has_children(mesh.tree, neighbor_cell_id)
        continue
      end

      # Skip if neighbor is on different domain -> create MPI interface instead
      if is_parallel() && !is_own_cell(mesh.tree, neighbor_cell_id)
        continue
      end

      # Create interface between elements (1 -> "left" of interface, 2 -> "right" of interface)
      count += 1
      interfaces.neighbor_ids[2, count] = c2e[neighbor_cell_id]
      interfaces.neighbor_ids[1, count] = element_id

      # Set orientation (x -> 1, y -> 2)
      interfaces.orientations[count] = div(direction, 2)
    end
  end

  @assert count == ninterfaces(interfaces) ("Actual interface count ($count) does not match " *
                                            "expectations $(ninterfaces(interfaces))")
end


# Initialize connectivity between elements and boundaries
function init_boundary_connectivity!(elements, boundaries, mesh::TreeMesh2D)
  # Reset boundaries count
  count = 0

  # Initialize boundary counts
  counts_per_direction = MVector(0, 0, 0, 0)

  # OBS! Iterate over directions first, then over elements, and count boundaries in each direction
  # Rationale: This way the boundaries are internally sorted by the directions -x, +x, -y etc.,
  #            obviating the need to store the boundary condition to be applied explicitly.
  # Loop over directions
  for direction in 1:n_directions(mesh.tree)
    # Iterate over all elements to find missing neighbors and to connect to boundaries
    for element_id in 1:nelements(elements)
      # Get cell id
      cell_id = elements.cell_ids[element_id]

      # If neighbor exists, current cell is not at a boundary
      if has_neighbor(mesh.tree, cell_id, direction)
        continue
      end

      # If coarse neighbor exists, current cell is not at a boundary
      if has_coarse_neighbor(mesh.tree, cell_id, direction)
        continue
      end

      # Create boundary
      count += 1
      counts_per_direction[direction] += 1

      # Set neighbor element id
      boundaries.neighbor_ids[count] = element_id

      # Set neighbor side, which denotes the direction (1 -> negative, 2 -> positive) of the element
      if direction in (2, 4)
        boundaries.neighbor_sides[count] = 1
      else
        boundaries.neighbor_sides[count] = 2
      end

      # Set orientation (x -> 1, y -> 2)
      if direction in (1, 2)
        boundaries.orientations[count] = 1
      else
        boundaries.orientations[count] = 2
      end

      # Store node coordinates
      enc = elements.node_coordinates
      if direction == 1 # -x direction
        boundaries.node_coordinates[:, :, count] .= enc[:, 1,   :,   element_id]
      elseif direction == 2 # +x direction
        boundaries.node_coordinates[:, :, count] .= enc[:, end, :,   element_id]
      elseif direction == 3 # -y direction
        boundaries.node_coordinates[:, :, count] .= enc[:, :,   1,   element_id]
      elseif direction == 4 # +y direction
        boundaries.node_coordinates[:, :, count] .= enc[:, :,   end, element_id]
      else
        error("should not happen")
      end
    end
  end

  @assert count == nboundaries(boundaries) ("Actual boundaries count ($count) does not match " *
                                            "expectations $(nboundaries(boundaries))")
  @assert sum(counts_per_direction) == count

  return SVector(counts_per_direction)
end


# Initialize connectivity between elements and mortars
function init_mortar_connectivity!(elements, mortars, mesh::TreeMesh2D)
  # Construct cell -> element mapping for easier algorithm implementation
  tree = mesh.tree
  c2e = zeros(Int, length(tree))
  for element_id in 1:nelements(elements)
    c2e[elements.cell_ids[element_id]] = element_id
  end

  # Reset interface count
  count = 0

  # Iterate over all elements to find neighbors and to connect via interfaces
  for element_id in 1:nelements(elements)
    # Get cell id
    cell_id = elements.cell_ids[element_id]

    for direction in 1:n_directions(mesh.tree)
      # If no neighbor exists, cell is small with large neighbor -> do nothing
      if !has_neighbor(mesh.tree, cell_id, direction)
        continue
      end

      # If neighbor has no children, this is a conforming interface -> do nothing
      neighbor_cell_id = mesh.tree.neighbor_ids[direction, cell_id]
      if !has_children(mesh.tree, neighbor_cell_id)
        continue
      end

      # Create mortar between elements:
      # 1 -> small element in negative coordinate direction
      # 2 -> small element in positive coordinate direction
      # 3 -> large element
      count += 1
      mortars.neighbor_ids[3, count] = element_id
      if direction == 1
        mortars.neighbor_ids[1, count] = c2e[mesh.tree.child_ids[2, neighbor_cell_id]]
        mortars.neighbor_ids[2, count] = c2e[mesh.tree.child_ids[4, neighbor_cell_id]]
      elseif direction == 2
        mortars.neighbor_ids[1, count] = c2e[mesh.tree.child_ids[1, neighbor_cell_id]]
        mortars.neighbor_ids[2, count] = c2e[mesh.tree.child_ids[3, neighbor_cell_id]]
      elseif direction == 3
        mortars.neighbor_ids[1, count] = c2e[mesh.tree.child_ids[3, neighbor_cell_id]]
        mortars.neighbor_ids[2, count] = c2e[mesh.tree.child_ids[4, neighbor_cell_id]]
      elseif direction == 4
        mortars.neighbor_ids[1, count] = c2e[mesh.tree.child_ids[1, neighbor_cell_id]]
        mortars.neighbor_ids[2, count] = c2e[mesh.tree.child_ids[2, neighbor_cell_id]]
      else
        error("should not happen")
      end

      # Set large side, which denotes the direction (1 -> negative, 2 -> positive) of the large side
      if direction in [2, 4]
        mortars.large_sides[count] = 1
      else
        mortars.large_sides[count] = 2
      end

      # Set orientation (x -> 1, y -> 2)
      if direction in [1, 2]
        mortars.orientations[count] = 1
      else
        mortars.orientations[count] = 2
      end
    end
  end

  @assert count == nmortars(mortars) ("Actual mortar count ($count) does not match " *
                                      "expectations $(nmortars(mortars))")
end


function init_boundary_conditions(n_boundaries_per_direction, mesh::TreeMesh{2})
  # "eval is evil"
  # This is a temporary hack until we have switched to a library based approach
  # with pure Julia code instead of parameter files.
  bcs = parameter("boundary_conditions", ["nothing", "nothing", "nothing", "nothing"])
  if bcs isa AbstractArray
    boundary_conditions = eval_if_not_function.(bcs)
  else
    # This adds support for using a scalar boundary condition (like 'periodicity = "false"')
    boundary_conditions = eval_if_not_function.([bcs for _ in 1:n_directions(mesh.tree)])
  end

  # Sanity check about specifying boundary conditions
  for direction in 1:n_directions(mesh.tree)
    bc = boundary_conditions[direction]
    count = n_boundaries_per_direction[direction]
    if direction == 1
      dir = "-x"
    elseif direction == 2
      dir = "+x"
    elseif direction == 3
      dir = "-y"
    else
      dir = "+y"
    end

    # All directions with boundaries should have a boundary condition
    if count > 0 && isnothing(bc)
      error("Found $(count) boundaries in the $(dir)-direction, but corresponding boundary " *
            "condition is '$(get_name(bc))'")
    end
  end

  return boundary_conditions
end


"""
    integrate(func, dg::Dg2D, args...; normalize=true)

Call function `func` for each DG node and integrate the result over the computational domain.

The function `func` is called as `func(i, j, element_id, dg, args...)` for each
volume node `(i, j)` and each `element_id`. Additional positional
arguments `args...` are passed along as well. If `normalize` is true, the result
is divided by the total volume of the computational domain.

# Examples
Calculate the integral of the time derivative of the entropy, i.e.,
∫(∂S/∂t)dΩ = ∫(∂S/∂u ⋅ ∂u/∂t)dΩ:
```julia
# Calculate integral of entropy time derivative
dsdu_ut = integrate(dg, dg.elements.u, dg.elements.u_t) do i, j, element_id, dg, u, u_t
  u_node   = get_node_vars(u,   dg, i, j, element_id)
  u_t_node = get_node_vars(u_t, dg, i, j, element_id)
  dot(cons2entropy(u_node, equations(dg)), u_t_node)
end
```
"""
function integrate(func, dg::Dg2D, args...; normalize=true)
  # Initialize integral with zeros of the right shape
  integral = zero(func(1, 1, 1, dg, args...))

  # Use quadrature to numerically integrate over entire domain
  for element_id in 1:dg.n_elements
    jacobian_volume = inv(dg.elements.inverse_jacobian[element_id])^ndims(dg)
    for j in 1:nnodes(dg)
      for i in 1:nnodes(dg)
        integral += jacobian_volume * dg.weights[i] * dg.weights[j] * func(i, j, element_id, dg, args...)
      end
    end
  end

  # Normalize with total volume
  if normalize
    integral = integral/dg.analysis_total_volume
  end

  return integral
end


"""
    integrate(func, u, dg::Dg2D; normalize=true)
    integrate(u, dg::Dg2D; normalize=true)

Call function `func` for each DG node and integrate the result over the computational domain.

The function `func` is called as `func(u_local)` for each volume node `(i, j)`
and each `element_id`, where `u_local` is an `SVector`ized copy of
`u[:, i, j, element_id]`. If `normalize` is true, the result is divided by the
total volume of the computational domain. If `func` is omitted, it defaults to
`identity`.

# Examples
Calculate the integral over all conservative variables:
```julia
state_integrals = integrate(dg.elements.u, dg)
```
"""
function integrate(func, u, dg::Dg2D; normalize=true)
  func_wrapped = function(i, j, element_id, dg, u)
    u_local = get_node_vars(u, dg, i, j, element_id)
    return func(u_local)
  end
  return integrate(func_wrapped, dg, u; normalize=normalize)
end
integrate(u, dg::Dg2D; normalize=true) = integrate(identity, u, dg; normalize=normalize)


# Calculate L2/Linf error norms based on "exact solution"
function calc_error_norms(func, dg::Dg2D, t)
  # Gather necessary information
  equation = equations(dg)
  n_nodes_analysis = size(dg.analysis_vandermonde, 1)

  # pre-allocate buffers
  u = zeros(eltype(dg.elements.u),
            nvariables(dg), size(dg.analysis_vandermonde, 1), size(dg.analysis_vandermonde, 1))
  u_tmp1 = similar(u,
            nvariables(dg), size(dg.analysis_vandermonde, 1), size(dg.analysis_vandermonde, 2))
  x = zeros(eltype(dg.elements.node_coordinates),
            2, size(dg.analysis_vandermonde, 1), size(dg.analysis_vandermonde, 1))
  x_tmp1 = similar(x,
            2, size(dg.analysis_vandermonde, 1), size(dg.analysis_vandermonde, 2))

  # Set up data structures
  l2_error   = zero(func(get_node_vars(dg.elements.u, dg, 1, 1, 1), equation))
  linf_error = zero(func(get_node_vars(dg.elements.u, dg, 1, 1, 1), equation))

  # Iterate over all elements for error calculations
  for element_id in 1:dg.n_elements
    # Interpolate solution and node locations to analysis nodes
    multiply_dimensionwise!(u, dg.analysis_vandermonde, view(dg.elements.u,                :, :, :, element_id), u_tmp1)
    multiply_dimensionwise!(x, dg.analysis_vandermonde, view(dg.elements.node_coordinates, :, :, :, element_id), x_tmp1)

    # Calculate errors at each analysis node
    weights = dg.analysis_weights_volume
    jacobian_volume = inv(dg.elements.inverse_jacobian[element_id])^ndims(dg)
    for j in 1:n_nodes_analysis, i in 1:n_nodes_analysis
      u_exact = dg.initial_conditions(get_node_coords(x, dg, i, j), t, equation)
      diff = func(u_exact, equation) - func(get_node_vars(u, dg, i, j), equation)
      l2_error += diff.^2 * (weights[i] * weights[j] * jacobian_volume)
      linf_error = @. max(linf_error, abs(diff))
    end
  end

  # For L2 error, divide by total volume
  if is_parallel()
    global_l2_error = Vector(l2_error)
    global_linf_error = Vector(linf_error)
    MPI.Reduce!(global_l2_error, +, mpi_root(), mpi_comm())
    MPI.Reduce!(global_linf_error, max, mpi_root(), mpi_comm())
    l2_error = convert(typeof(l2_error), global_l2_error)
    linf_error = convert(typeof(linf_error), global_linf_error)
  end
  l2_error = @. sqrt(l2_error / dg.analysis_total_volume)

  return l2_error, linf_error
end


# Integrate ∂S/∂u ⋅ ∂u/∂t over the entire domain
function calc_entropy_timederivative(dg::Dg2D, t)
  # Compute ut = rhs(u) with current solution u
  @notimeit timer() rhs!(dg, t)

  # Calculate ∫(∂S/∂u ⋅ ∂u/∂t)dΩ
  dsdu_ut = integrate(dg, dg.elements.u, dg.elements.u_t) do i, j, element_id, dg, u, u_t
    u_node   = get_node_vars(u,   dg, i, j, element_id)
    u_t_node = get_node_vars(u_t, dg, i, j, element_id)
    dot(cons2entropy(u_node, equations(dg)), u_t_node)
  end

  return dsdu_ut
end


# Calculate L2/Linf norms of a solenoidal condition ∇ ⋅ B = 0
# OBS! This works only when the problem setup is designed such that ∂B₁/∂x + ∂B₂/∂y = 0. Cannot
#      compute the full 3D divergence from the given data
function calc_mhd_solenoid_condition(dg::Dg2D, t::Float64)
  @assert equations(dg) isa IdealGlmMhdEquations2D "Only relevant for MHD"

  # Local copy of standard derivative matrix
  d = polynomial_derivative_matrix(dg.nodes)
  # Quadrature weights
  weights = dg.weights
  # integrate over all elements to get the divergence-free condition errors
  linf_divb = 0.0
  l2_divb   = 0.0
  for element_id in 1:dg.n_elements
    jacobian_volume = (1.0/dg.elements.inverse_jacobian[element_id])^ndims(dg)
    for j in 1:nnodes(dg)
      for i in 1:nnodes(dg)
        divb   = 0.0
        for k in 1:nnodes(dg)
          divb += d[i,k]*dg.elements.u[6,k,j,element_id] + d[j,k]*dg.elements.u[7,i,k,element_id]
        end
        divb *= dg.elements.inverse_jacobian[element_id]
        linf_divb = max(linf_divb,abs(divb))
        l2_divb += jacobian_volume*weights[i]*weights[j]*divb^2
      end
    end
  end
  l2_divb = sqrt(l2_divb/dg.analysis_total_volume)

  return l2_divb, linf_divb
end



"""
    analyze_solution(dg::Dg2D, mesh::TreeMesh, time, dt, step, runtime_absolute, runtime_relative)

Calculate error norms and other analysis quantities to analyze the solution
during a simulation, and return the L2 and Linf errors. `dg` and `mesh` are the
DG and the mesh instance, respectively. `time`, `dt`, and `step` refer to the
current simulation time, the last time step size, and the current time step
count. The run time (in seconds) is given in `runtime_absolute`, while the
performance index is specified in `runtime_relative`.

**Note:** Keep order of analysis quantities in sync with
          [`save_analysis_header`](@ref) when adding or changing quantities.
"""
function analyze_solution(dg::Dg2D, mesh::TreeMesh, time::Real, dt::Real, step::Integer,
                          runtime_absolute::Real, runtime_relative::Real; solver_gravity=nothing)
  equation = equations(dg)

  # General information
  if is_mpi_root()
    println()
    println("-"^80)
    println(" Simulation running '", get_name(equation), "' with POLYDEG = ", polydeg(dg))
    println("-"^80)
    println(" #timesteps:     " * @sprintf("% 14d", step) *
            "               " *
            " run time:       " * @sprintf("%10.8e s", runtime_absolute))
    println(" dt:             " * @sprintf("%10.8e", dt) *
            "               " *
            " PID        :    " * @sprintf("%10.8e s", runtime_relative))
    println(" sim. time:      " * @sprintf("%10.8e", time) *
            "               " *
            " PID × #domains: " * @sprintf("%10.8e s", runtime_relative * n_domains()))
  end

  # Level information (only show for AMR)
  if parameter("amr_interval", 0)::Int > 0 && is_mpi_root()
    levels = Vector{Int}(undef, dg.n_elements)
    for element_id in 1:dg.n_elements
      levels[element_id] = mesh.tree.levels[dg.elements.cell_ids[element_id]]
    end
    min_level = minimum(levels)
    max_level = maximum(levels)

    println(" #elements:      " * @sprintf("% 14d", dg.n_elements))
    for level = max_level:-1:min_level+1
      println(" ├── level $level:    " * @sprintf("% 14d", count(x->x==level, levels)))
    end
    println(" └── level $min_level:    " * @sprintf("% 14d", count(x->x==min_level, levels)))
  end
  is_mpi_root() && println()

  # Open file for appending and store time step and time information
  if dg.save_analysis
    f = open(dg.analysis_filename, "a")
    @printf(f, "% 9d", step)
    @printf(f, "  %10.8e", time)
    @printf(f, "  %10.8e", dt)
  end

  # Calculate and print derived quantities (error norms, entropy etc.)
  # Variable names required for L2 error, Linf error, and conservation error
  if is_mpi_root()
    if any(q in dg.analysis_quantities for q in
          (:l2_error, :linf_error, :conservation_error, :residual))
      print(" Variable:    ")
      for v in 1:nvariables(equation)
        @printf("   %-14s", varnames_cons(equation)[v])
      end
      println()
    end
  end

  # Calculate L2/Linf errors, which are also returned by analyze_solution
  l2_error, linf_error = calc_error_norms(dg, time)

  if is_mpi_root()
    # L2 error
    if :l2_error in dg.analysis_quantities
      print(" L2 error:    ")
      for v in 1:nvariables(equation)
        @printf("  % 10.8e", l2_error[v])
        dg.save_analysis && @printf(f, "  % 10.8e", l2_error[v])
      end
      println()
    end

    # Linf error
    if :linf_error in dg.analysis_quantities
      print(" Linf error:  ")
      for v in 1:nvariables(equation)
        @printf("  % 10.8e", linf_error[v])
        dg.save_analysis && @printf(f, "  % 10.8e", linf_error[v])
      end
      println()
    end
  end

  # Conservation errror
  if :conservation_error in dg.analysis_quantities
    # Calculate state integrals
    state_integrals = integrate(dg.elements.u, dg)

    # Store initial state integrals at first invocation
    if isempty(dg.initial_state_integrals)
      dg.initial_state_integrals = zeros(nvariables(equation))
      dg.initial_state_integrals .= state_integrals
    end

    print(" |∑U - ∑U₀|:  ")
    for v in 1:nvariables(equation)
      err = abs(state_integrals[v] - dg.initial_state_integrals[v])
      @printf("  % 10.8e", err)
      dg.save_analysis && @printf(f, "  % 10.8e", err)
    end
    println()
  end

  # Residual (defined here as the vector maximum of the absolute values of the time derivatives)
  if :residual in dg.analysis_quantities
    print(" max(|Uₜ|):   ")
    for v in 1:nvariables(equation)
      # Calculate maximum absolute value of Uₜ
      @views res = maximum(abs, view(dg.elements.u_t, v, :, :, :))
      @printf("  % 10.8e", res)
      dg.save_analysis && @printf(f, "  % 10.8e", res)
    end
    println()
  end

  # L2/L∞ errors of the primitive variables
  if :l2_error_primitive in dg.analysis_quantities || :linf_error_primitive in dg.analysis_quantities
    l2_error_prim, linf_error_prim = calc_error_norms(cons2prim, dg, time)

    print(" Variable:    ")
    for v in 1:nvariables(equation)
      @printf("   %-14s", varnames_prim(equation)[v])
    end
    println()

    # L2 error
    if :l2_error_primitive in dg.analysis_quantities
      print(" L2 error prim.: ")
      for v in 1:nvariables(equation)
        @printf("%10.8e   ", l2_error_prim[v])
        dg.save_analysis && @printf(f, "  % 10.8e", l2_error_prim[v])
      end
      println()
    end

    # L∞ error
    if :linf_error_primitive in dg.analysis_quantities
      print(" Linf error pri.:")
      for v in 1:nvariables(equation)
        @printf("%10.8e   ", linf_error_prim[v])
        dg.save_analysis && @printf(f, "  % 10.8e", linf_error_prim[v])
      end
      println()
    end
  end

  # Entropy time derivative
  if :dsdu_ut in dg.analysis_quantities
    dsdu_ut = calc_entropy_timederivative(dg, time)
    if is_parallel()
      dsdu_ut_buffer = [dsdu_ut]
      MPI.Reduce!(dsdu_ut_buffer, +, mpi_root(), mpi_comm())
    end
    if is_mpi_root()
      print(" ∑∂S/∂U ⋅ Uₜ: ")
      @printf("  % 10.8e", dsdu_ut)
      dg.save_analysis && @printf(f, "  % 10.8e", dsdu_ut)
      println()
    end
  end

  # Entropy
  if :entropy in dg.analysis_quantities
    s = integrate(dg, dg.elements.u) do i, j, element_id, dg, u
      cons = get_node_vars(u, dg, i, j, element_id)
      return entropy(cons, equations(dg))
    end
    print(" ∑S:          ")
    @printf("  % 10.8e", s)
    dg.save_analysis && @printf(f, "  % 10.8e", s)
    println()
  end

  # Total energy
  if :energy_total in dg.analysis_quantities
    e_total = integrate(dg, dg.elements.u) do i, j, element_id, dg, u
      cons = get_node_vars(u, dg, i, j, element_id)
      return energy_total(cons, equations(dg))
    end
    print(" ∑e_total:    ")
    @printf("  % 10.8e", e_total)
    dg.save_analysis && @printf(f, "  % 10.8e", e_total)
    println()
  end

  # Kinetic energy
  if :energy_kinetic in dg.analysis_quantities
    e_kinetic = integrate(dg, dg.elements.u) do i, j, element_id, dg, u
      cons = get_node_vars(u, dg, i, j, element_id)
      return energy_kinetic(cons, equations(dg))
    end
    print(" ∑e_kinetic:  ")
    @printf("  % 10.8e", e_kinetic)
    dg.save_analysis && @printf(f, "  % 10.8e", e_kinetic)
    println()
  end

  # Internal energy
  if :energy_internal in dg.analysis_quantities
    e_internal = integrate(dg, dg.elements.u) do i, j, element_id, dg, u
      cons = get_node_vars(u, dg, i, j, element_id)
      return energy_internal(cons, equations(dg))
    end
    print(" ∑e_internal: ")
    @printf("  % 10.8e", e_internal)
    dg.save_analysis && @printf(f, "  % 10.8e", e_internal)
    println()
  end

  # Magnetic energy
  if :energy_magnetic in dg.analysis_quantities
    e_magnetic = integrate(dg, dg.elements.u) do i, j, element_id, dg, u
      cons = get_node_vars(u, dg, i, j, element_id)
      return energy_magnetic(cons, equations(dg))
    end
    print(" ∑e_magnetic: ")
    @printf("  % 10.8e", e_magnetic)
    dg.save_analysis && @printf(f, "  % 10.8e", e_magnetic)
    println()
  end

  # Potential energy
  if :energy_potential in dg.analysis_quantities
    # FIXME: This should be implemented properly for multiple coupled solvers
    @assert !isnothing(solver_gravity) "Only works if gravity solver is supplied"
    @assert dg.initial_conditions == initial_conditions_jeans_instability "Only works with Jeans instability setup"

    e_potential = integrate(dg, dg.elements.u, solver_gravity.elements.u) do i, j, element_id, dg, u_euler, u_gravity
      cons_euler = get_node_vars(u_euler, dg, i, j, element_id)
      cons_gravity = get_node_vars(u_gravity, solver_gravity, i, j, element_id)
      # OBS! subtraction is specific to Jeans instability test where rho_0 = 1.5e7
      return (cons_euler[1] - 1.5e7) * cons_gravity[1]
    end
    print(" ∑e_pot:      ")
    @printf("  % 10.8e", e_potential)
    dg.save_analysis && @printf(f, "  % 10.8e", e_potential)
    println()
  end

  # Solenoidal condition ∇ ⋅ B = 0
  if :l2_divb in dg.analysis_quantities || :linf_divb in dg.analysis_quantities
    l2_divb, linf_divb = calc_mhd_solenoid_condition(dg, time)
  end
  # L2 norm of ∇ ⋅ B
  if :l2_divb in dg.analysis_quantities
    print(" L2 ∇ ⋅B:     ")
    @printf("  % 10.8e", l2_divb)
    dg.save_analysis && @printf(f, "  % 10.8e", l2_divb)
    println()
  end
  # Linf norm of ∇ ⋅ B
  if :linf_divb in dg.analysis_quantities
    print(" Linf ∇ ⋅B:   ")
    @printf("  % 10.8e", linf_divb)
    dg.save_analysis && @printf(f, "  % 10.8e", linf_divb)
    println()
  end

  # Cross helicity
  if :cross_helicity in dg.analysis_quantities
    h_c = integrate(dg, dg.elements.u) do i, j, element_id, dg, u
      cons = get_node_vars(u, dg, i, j, element_id)
      return cross_helicity(cons, equations(dg))
    end
    print(" ∑H_c:        ")
    @printf("  % 10.8e", h_c)
    dg.save_analysis && @printf(f, "  % 10.8e", h_c)
    println()
  end

  if is_mpi_root()
    println("-"^80)
    println()
  end

  # Add line break and close analysis file if it was opened
  if dg.save_analysis
    println(f)
    close(f)
  end

  # Return errors for EOC analysis
  return l2_error, linf_error
end


"""
    save_analysis_header(filename, quantities, equation)

Truncate file `filename` and save a header with the names of the quantities
`quantities` that will subsequently written to `filename` by
[`analyze_solution`](@ref). Since some quantities are equation-specific, the
system of equations instance is passed in `equation`.

**Note:** Keep order of analysis quantities in sync with
          [`analyze_solution`](@ref) when adding or changing quantities.
"""
function save_analysis_header(filename, quantities, equation::AbstractEquation{2})
  open(filename, "w") do f
    @printf(f, "#%-8s", "timestep")
    @printf(f, "  %-14s", "time")
    @printf(f, "  %-14s", "dt")
    if :l2_error in quantities
      for v in varnames_cons(equation)
        @printf(f, "   %-14s", "l2_" * v)
      end
    end
    if :linf_error in quantities
      for v in varnames_cons(equation)
        @printf(f, "   %-14s", "linf_" * v)
      end
    end
    if :conservation_error in quantities
      for v in varnames_cons(equation)
        @printf(f, "   %-14s", "cons_" * v)
      end
    end
    if :residual in quantities
      for v in varnames_cons(equation)
        @printf(f, "   %-14s", "res_" * v)
      end
    end
    if :l2_error_primitive in quantities
      for v in varnames_prim(equation)
        @printf(f, "   %-14s", "l2_" * v)
      end
    end
    if :linf_error_primitive in quantities
      for v in varnames_prim(equation)
        @printf(f, "   %-14s", "linf_" * v)
      end
    end
    if :dsdu_ut in quantities
      @printf(f, "   %-14s", "dsdu_ut")
    end
    if :entropy in quantities
      @printf(f, "   %-14s", "entropy")
    end
    if :energy_total in quantities
      @printf(f, "   %-14s", "e_total")
    end
    if :energy_kinetic in quantities
      @printf(f, "   %-14s", "e_kinetic")
    end
    if :energy_internal in quantities
      @printf(f, "   %-14s", "e_internal")
    end
    if :energy_magnetic in quantities
      @printf(f, "   %-14s", "e_magnetic")
    end
    if :energy_potential in quantities
      @printf(f, "   %-14s", "e_potential")
    end
    if :l2_divb in quantities
      @printf(f, "   %-14s", "l2_divb")
    end
    if :linf_divb in quantities
      @printf(f, "   %-14s", "linf_divb")
    end
    if :cross_helicity in quantities
      @printf(f, "   %-14s", "cross_helicity")
    end
    println(f)
  end
end


# Call equation-specific initial conditions functions and apply to all elements
function set_initial_conditions!(dg::Dg2D, time)
  equation = equations(dg)
  # make sure that the random number generator is reseted and the ICs are reproducible in the julia REPL/interactive mode
  seed!(0)
  for element_id in 1:dg.n_elements
    for j in 1:nnodes(dg)
      for i in 1:nnodes(dg)
        dg.elements.u[:, i, j, element_id] .= dg.initial_conditions(
            dg.elements.node_coordinates[:, i, j, element_id], time, equation)
      end
    end
  end
end


@inline rhs!(dg::Dg2D, t_stage) = rhs!(dg, t_stage, uses_mpi(dg))


# Calculate time derivative
function rhs!(dg::Dg2D, t_stage, uses_mpi::Val{false})
  # Reset u_t
  @timeit timer() "reset ∂u/∂t" dg.elements.u_t .= 0

  # Calculate volume integral
  @timeit timer() "volume integral" calc_volume_integral!(dg)

  # Prolong solution to interfaces
  @timeit timer() "prolong2interfaces" prolong2interfaces!(dg)

  # Calculate interface fluxes
  @timeit timer() "interface flux" calc_interface_flux!(dg)

  # Prolong solution to boundaries
  @timeit timer() "prolong2boundaries" prolong2boundaries!(dg)

  # Calculate boundary fluxes
  @timeit timer() "boundary flux" calc_boundary_flux!(dg, t_stage)

  # Prolong solution to mortars
  @timeit timer() "prolong2mortars" prolong2mortars!(dg)

  # Calculate mortar fluxes
  @timeit timer() "mortar flux" calc_mortar_flux!(dg)

  # Calculate surface integrals
  @timeit timer() "surface integral" calc_surface_integral!(dg)

  # Apply Jacobian from mapping to reference element
  @timeit timer() "Jacobian" apply_jacobian!(dg)

  # Calculate source terms
  @timeit timer() "source terms" calc_sources!(dg, dg.source_terms, t_stage)
end

# TODO: implement 2D!!!
# Apply positivity limiter of Zhang and Shu to nodal values elements.u
function apply_positivity_preserving_limiter!(dg::Dg2D)
end

# Calculate volume integral and update u_t
calc_volume_integral!(dg::Dg2D) = calc_volume_integral!(dg.elements.u_t, dg.volume_integral_type, dg)


# Calculate 2D twopoint flux (element version)
@inline function calcflux_twopoint!(f1, f2, u, element_id, dg::Dg2D)
  @unpack volume_flux_function = dg

  for j in 1:nnodes(dg)
    for i in 1:nnodes(dg)
      # Set diagonal entries (= regular volume fluxes due to consistency)
      u_node = get_node_vars(u, dg, i, j, element_id)
      flux1 = calcflux(u_node, 1, equations(dg))
      flux2 = calcflux(u_node, 2, equations(dg))
      set_node_vars!(f1, flux1, dg, i, i, j)
      set_node_vars!(f2, flux2, dg, j, i, j)

      # Flux in x-direction
      for l in (i+1):nnodes(dg)
        u_ll = get_node_vars(u, dg, i, j, element_id)
        u_rr = get_node_vars(u, dg, l, j, element_id)
        flux = volume_flux_function(u_ll, u_rr, 1, equations(dg)) # 1-> x-direction
        for v in 1:nvariables(dg)
          f1[v, i, l, j] = f1[v, l, i, j] = flux[v]
        end
      end

      # Flux in y-direction
      for l in (j+1):nnodes(dg)
        u_ll = get_node_vars(u, dg, i, j, element_id)
        u_rr = get_node_vars(u, dg, i, l, element_id)
        flux = volume_flux_function(u_ll, u_rr, 2, equations(dg)) # 2 -> y-direction
        for v in 1:nvariables(dg)
          f2[v, j, i, l] = f2[v, l, i, j] = flux[v]
        end
      end
    end
  end

  calcflux_twopoint_nonconservative!(f1, f2, u, element_id, have_nonconservative_terms(equations(dg)), dg)
end

function calcflux_twopoint_nonconservative!(f1, f2, u, element_id, nonconservative_terms::Val{false}, dg::Dg2D)
  return nothing
end

function calcflux_twopoint_nonconservative!(f1, f2, u, element_id, nonconservative_terms::Val{true}, dg::Dg2D)
  #TODO: Create a unified interface, e.g. using non-symmetric two-point (extended) volume fluxes
  #      For now, just dispatch to an existing function for the IdealMhdEquations
  calcflux_twopoint_nonconservative!(f1, f2, u, element_id, equations(dg), dg)
end


# Calculate volume integral (DGSEM in weak form)
function calc_volume_integral!(u_t, ::Val{:weak_form}, dg::Dg2D)
  @unpack dhat = dg

  Threads.@threads for element_id in 1:dg.n_elements
    # Calculate volume integral
    for j in 1:nnodes(dg)
      for i in 1:nnodes(dg)
        u_node = get_node_vars(dg.elements.u, dg, i, j, element_id)

        flux1 = calcflux(u_node, 1, equations(dg))
        for l in 1:nnodes(dg)
          integral_contribution = dhat[l, i] * flux1
          add_to_node_vars!(u_t, integral_contribution, dg, l, j, element_id)
        end

        flux2 = calcflux(u_node, 2, equations(dg))
        for l in 1:nnodes(dg)
          integral_contribution = dhat[l, j] * flux2
          add_to_node_vars!(u_t, integral_contribution, dg, i, l, element_id)
        end
      end
    end
  end
end


# Calculate volume integral (DGSEM in split form)
@inline function calc_volume_integral!(u_t, volume_integral_type::Val{:split_form}, dg::Dg2D)
  calc_volume_integral!(u_t, volume_integral_type, have_nonconservative_terms(equations(dg)), dg.thread_cache, dg)
end


function calc_volume_integral!(u_t, ::Val{:split_form}, nonconservative_terms, cache, dg::Dg2D)
  Threads.@threads for element_id in 1:dg.n_elements
    split_form_kernel!(u_t, element_id, nonconservative_terms, cache, dg)
  end
end

@inline function split_form_kernel!(u_t, element_id, nonconservative_terms::Val{false}, cache, dg::Dg2D, alpha=true)
  # true * [some floating point value] == [exactly the same floating point value]
  # This can get optimized away due to constant propagation.
  @unpack volume_flux_function, dsplit = dg

  # Calculate volume integral in one element
  for j in 1:nnodes(dg), i in 1:nnodes(dg)
    u_node = get_node_vars(dg.elements.u, dg, i, j, element_id)

    # x direction
    # use consistency of the volume flux to make this evaluation cheaper
    flux = calcflux(u_node, 1, equations(dg))
    integral_contribution = alpha * dsplit[i, i] * flux
    add_to_node_vars!(u_t, integral_contribution, dg, i, j, element_id)
    # use symmetry of the volume flux for the remaining terms
    for ii in (i+1):nnodes(dg)
      u_node_ii = get_node_vars(dg.elements.u, dg, ii, j, element_id)
      flux = volume_flux_function(u_node, u_node_ii, 1, equations(dg))
      integral_contribution = alpha * dsplit[i, ii] * flux
      add_to_node_vars!(u_t, integral_contribution, dg, i,  j, element_id)
      integral_contribution = alpha * dsplit[ii, i] * flux
      add_to_node_vars!(u_t, integral_contribution, dg, ii, j, element_id)
    end

    # y direction
    # use consistency of the volume flux to make this evaluation cheaper
    flux = calcflux(u_node, 2, equations(dg))
    integral_contribution = alpha * dsplit[j, j] * flux
    add_to_node_vars!(u_t, integral_contribution, dg, i, j, element_id)
    # use symmetry of the volume flux for the remaining terms
    for jj in (j+1):nnodes(dg)
      u_node_jj = get_node_vars(dg.elements.u, dg, i, jj, element_id)
      flux = volume_flux_function(u_node, u_node_jj, 2, equations(dg))
      integral_contribution = alpha * dsplit[j, jj] * flux
      add_to_node_vars!(u_t, integral_contribution, dg, i, j,  element_id)
      integral_contribution = alpha * dsplit[jj, j] * flux
      add_to_node_vars!(u_t, integral_contribution, dg, i, jj, element_id)
    end
  end
end

@inline function split_form_kernel!(u_t, element_id, nonconservative_terms::Val{true}, thread_cache, dg::Dg2D, alpha=true)
  @unpack volume_flux_function, dsplit_transposed = dg
  @unpack f1_threaded, f2_threaded = thread_cache

  # Choose thread-specific pre-allocated container
  f1 = f1_threaded[Threads.threadid()]
  f2 = f2_threaded[Threads.threadid()]

  # Calculate volume fluxes (one more dimension than weak form)
  calcflux_twopoint!(f1, f2, dg.elements.u, element_id, dg)

  # Calculate volume integral in one element
  for j in 1:nnodes(dg), i in 1:nnodes(dg)
    for v in 1:nvariables(dg)
      # Use local accumulator to improve performance
      acc = zero(eltype(u_t))
      for l in 1:nnodes(dg)
        acc += dsplit_transposed[l, i] * f1[v, l, i, j] + dsplit_transposed[l, j] * f2[v, l, i, j]
      end
      u_t[v, i, j, element_id] += alpha * acc
    end
  end
end


# Calculate volume integral (DGSEM in split form with shock capturing)
function calc_volume_integral!(u_t, ::Val{:shock_capturing}, dg::Dg2D)
  # (Re-)initialize element variable storage for blending factor
  if (!haskey(dg.element_variables, :blending_factor) ||
      length(dg.element_variables[:blending_factor]) != dg.n_elements)
    dg.element_variables[:blending_factor] = Vector{Float64}(undef, dg.n_elements)
  end
  if (!haskey(dg.element_variables, :blending_factor_tmp) ||
      length(dg.element_variables[:blending_factor_tmp]) != dg.n_elements)
    dg.element_variables[:blending_factor_tmp] = Vector{Float64}(undef, dg.n_elements)
  end

  # Initialize element variable storage for the cache
  if (!haskey(dg.cache, :element_ids_dg))
    dg.cache[:element_ids_dg] = Int[]
    sizehint!(dg.cache[:element_ids_dg], dg.n_elements)
  end
  if (!haskey(dg.cache, :element_ids_dgfv))
    dg.cache[:element_ids_dgfv] = Int[]
    sizehint!(dg.cache[:element_ids_dgfv], dg.n_elements)
  end

  calc_volume_integral!(u_t, Val(:shock_capturing),
                        dg.element_variables[:blending_factor], dg.element_variables[:blending_factor_tmp],
                        dg.cache[:element_ids_dg], dg.cache[:element_ids_dgfv],
                        dg.thread_cache,
                        dg)
end

function calc_volume_integral!(u_t, ::Val{:shock_capturing}, alpha, alpha_tmp,
                               element_ids_dg, element_ids_dgfv, thread_cache, dg::Dg2D)
  @unpack dsplit_transposed, inverse_weights = dg
  @unpack fstar1_threaded, fstar2_threaded = thread_cache

  # Calculate blending factors α: u = u_DG * (1 - α) + u_FV * α
  @timeit timer() "blending factors" calc_blending_factors!(alpha, alpha_tmp, dg.elements.u,
    dg.shock_alpha_max,
    dg.shock_alpha_min,
    dg.shock_alpha_smooth,
    dg.shock_indicator_variable, thread_cache, dg)

  # Determine element ids for DG-only and blended DG-FV volume integral
  pure_and_blended_element_ids!(element_ids_dg, element_ids_dgfv, alpha, dg)

  # Loop over pure DG elements
  @timeit timer() "pure DG" Threads.@threads for element_id in element_ids_dg
    split_form_kernel!(u_t, element_id, have_nonconservative_terms(equations(dg)), thread_cache, dg)
  end

  # Loop over blended DG-FV elements
  @timeit timer() "blended DG-FV" Threads.@threads for element_id in element_ids_dgfv
    # Calculate DG volume integral contribution
    split_form_kernel!(u_t, element_id, have_nonconservative_terms(equations(dg)), thread_cache, dg, 1 - alpha[element_id])

    # Calculate FV two-point fluxes
    fstar1 = fstar1_threaded[Threads.threadid()]
    fstar2 = fstar2_threaded[Threads.threadid()]
    calcflux_fv!(fstar1, fstar2, dg.elements.u, element_id, dg)

    # Calculate FV volume integral contribution
    for j in 1:nnodes(dg), i in 1:nnodes(dg)
      for v in 1:nvariables(dg)
        u_t[v, i, j, element_id] += ( alpha[element_id] *
                                        (inverse_weights[i] * (fstar1[v, i+1, j] - fstar1[v, i, j]) +
                                        inverse_weights[j]  * (fstar2[v, i, j+1] - fstar2[v, i, j])) )

      end
    end
  end
end


"""
    calcflux_fv!(fstar1, fstar2, u_leftright, u, element_id, dg::Dg2D)

Calculate the finite volume fluxes inside the elements.

# Arguments
- `fstar1::AbstractArray{T} where T<:Real`:
- `fstar2::AbstractArray{T} where T<:Real`
- `dg::Dg2D`
- `u::AbstractArray{T} where T<:Real`
- `element_id::Integer`
"""
@inline function calcflux_fv!(fstar1, fstar2, u, element_id, dg::Dg2D)
  @unpack surface_flux_function = dg

  fstar1[:, 1,            :] .= zero(eltype(fstar1))
  fstar1[:, nnodes(dg)+1, :] .= zero(eltype(fstar1))

  for j in 1:nnodes(dg)
    for i in 2:nnodes(dg)
      u_ll = get_node_vars(u, dg, i-1, j, element_id)
      u_rr = get_node_vars(u, dg, i,   j, element_id)
      flux = surface_flux_function(u_ll, u_rr, 1, equations(dg)) # orientation 1: x direction
      set_node_vars!(fstar1, flux, dg, i, j)
    end
  end

  fstar2[:, :, 1           ] .= zero(eltype(fstar2))
  fstar2[:, :, nnodes(dg)+1] .= zero(eltype(fstar2))

  for j in 2:nnodes(dg)
    for i in 1:nnodes(dg)
      u_ll = get_node_vars(u, dg, i, j-1, element_id)
      u_rr = get_node_vars(u, dg, i, j,   element_id)
      flux = surface_flux_function(u_ll, u_rr, 2, equations(dg)) # orientation 2: y direction
      set_node_vars!(fstar2, flux, dg, i, j)
    end
  end
end


# Prolong solution to interfaces (for GL nodes: just a copy)
function prolong2interfaces!(dg::Dg2D)
  equation = equations(dg)

  Threads.@threads for s in 1:dg.n_interfaces
    left_element_id = dg.interfaces.neighbor_ids[1, s]
    right_element_id = dg.interfaces.neighbor_ids[2, s]
    if dg.interfaces.orientations[s] == 1
      # interface in x-direction
      for j in 1:nnodes(dg), v in 1:nvariables(dg)
        dg.interfaces.u[1, v, j, s] = dg.elements.u[v, nnodes(dg), j, left_element_id]
        dg.interfaces.u[2, v, j, s] = dg.elements.u[v,          1, j, right_element_id]
      end
    else
      # interface in y-direction
      for i in 1:nnodes(dg), v in 1:nvariables(dg)
        dg.interfaces.u[1, v, i, s] = dg.elements.u[v, i, nnodes(dg), left_element_id]
        dg.interfaces.u[2, v, i, s] = dg.elements.u[v, i,          1, right_element_id]
      end
    end
  end
end


# Prolong solution to boundaries (for GL nodes: just a copy)
function prolong2boundaries!(dg::Dg2D)
  equation = equations(dg)

  for b in 1:dg.n_boundaries
    element_id = dg.boundaries.neighbor_ids[b]
    if dg.boundaries.orientations[b] == 1 # Boundary in x-direction
      if dg.boundaries.neighbor_sides[b] == 1 # Element in -x direction of boundary
        for l in 1:nnodes(dg), v in 1:nvariables(dg)
          dg.boundaries.u[1, v, l, b] = dg.elements.u[v, nnodes(dg), l, element_id]
        end
      else # Element in +x direction of boundary
        for l in 1:nnodes(dg), v in 1:nvariables(dg)
          dg.boundaries.u[2, v, l, b] = dg.elements.u[v, 1,          l, element_id]
        end
      end
    else # Boundary in y-direction
      if dg.boundaries.neighbor_sides[b] == 1 # Element in -y direction of boundary
        for l in 1:nnodes(dg), v in 1:nvariables(dg)
          dg.boundaries.u[1, v, l, b] = dg.elements.u[v, l, nnodes(dg), element_id]
        end
      else # Element in +y direction of boundary
        for l in 1:nnodes(dg), v in 1:nvariables(dg)
          dg.boundaries.u[2, v, l, b] = dg.elements.u[v, l, 1,          element_id]
        end
      end
    end
  end
end


# Prolong solution to mortars (select correct method based on mortar type)
prolong2mortars!(dg::Dg2D) = prolong2mortars!(dg, dg.mortar_type)

# Prolong solution to mortars (l2mortar version)
function prolong2mortars!(dg::Dg2D, mortar_type::Val{:l2})
  Threads.@threads for m in 1:dg.n_l2mortars

    large_element_id = dg.l2mortars.neighbor_ids[3, m]
    upper_element_id = dg.l2mortars.neighbor_ids[2, m]
    lower_element_id = dg.l2mortars.neighbor_ids[1, m]

    # Copy solution small to small
    if dg.l2mortars.large_sides[m] == 1 # -> small elements on right side
      if dg.l2mortars.orientations[m] == 1
        # L2 mortars in x-direction
        for l in 1:nnodes(dg)
          for v in 1:nvariables(dg)
            dg.l2mortars.u_upper[2, v, l, m] = dg.elements.u[v, 1, l, upper_element_id]
            dg.l2mortars.u_lower[2, v, l, m] = dg.elements.u[v, 1, l, lower_element_id]
          end
        end
      else
        # L2 mortars in y-direction
        for l in 1:nnodes(dg)
          for v in 1:nvariables(dg)
            dg.l2mortars.u_upper[2, v, l, m] = dg.elements.u[v, l, 1, upper_element_id]
            dg.l2mortars.u_lower[2, v, l, m] = dg.elements.u[v, l, 1, lower_element_id]
          end
        end
      end
    else # large_sides[m] == 2 -> small elements on left side
      if dg.l2mortars.orientations[m] == 1
        # L2 mortars in x-direction
        for l in 1:nnodes(dg)
          for v in 1:nvariables(dg)
            dg.l2mortars.u_upper[1, v, l, m] = dg.elements.u[v, nnodes(dg), l, upper_element_id]
            dg.l2mortars.u_lower[1, v, l, m] = dg.elements.u[v, nnodes(dg), l, lower_element_id]
          end
        end
      else
        # L2 mortars in y-direction
        for l in 1:nnodes(dg)
          for v in 1:nvariables(dg)
            dg.l2mortars.u_upper[1, v, l, m] = dg.elements.u[v, l, nnodes(dg), upper_element_id]
            dg.l2mortars.u_lower[1, v, l, m] = dg.elements.u[v, l, nnodes(dg), lower_element_id]
          end
        end
      end
    end

    # Interpolate large element face data to small interface locations
    if dg.l2mortars.large_sides[m] == 1 # -> large element on left side
      leftright = 1
      if dg.l2mortars.orientations[m] == 1
        # L2 mortars in x-direction
        u_large = view(dg.elements.u, :, nnodes(dg), :, large_element_id)
        element_solutions_to_mortars!(dg, mortar_type, leftright, m, u_large)
      else
        # L2 mortars in y-direction
        u_large = view(dg.elements.u, :, :, nnodes(dg), large_element_id)
        element_solutions_to_mortars!(dg, mortar_type, leftright, m, u_large)
      end
    else # large_sides[m] == 2 -> large element on right side
      leftright = 2
      if dg.l2mortars.orientations[m] == 1
        # L2 mortars in x-direction
        u_large = view(dg.elements.u, :, 1, :, large_element_id)
        element_solutions_to_mortars!(dg, mortar_type, leftright, m, u_large)
      else
        # L2 mortars in y-direction
        u_large = view(dg.elements.u, :, :, 1, large_element_id)
        element_solutions_to_mortars!(dg, mortar_type, leftright, m, u_large)
      end
    end
  end
end

"""
    element_solutions_to_mortars!(dg::Dg2D, ::Val{:l2}, leftright, m, u_large)

Interpolate `u_large` to `dg.l2mortars.u_[upper/lower]` for mortar `m`
using the forward mortar operators of `dg`.
"""
@inline function element_solutions_to_mortars!(dg::Dg2D, ::Val{:l2}, leftright, m, u_large)
  multiply_dimensionwise!(view(dg.l2mortars.u_upper, leftright, :, :, m), dg.mortar_forward_upper, u_large)
  multiply_dimensionwise!(view(dg.l2mortars.u_lower, leftright, :, :, m), dg.mortar_forward_lower, u_large)
  return nothing
end


# Prolong solution to mortars (ecmortar version)
function prolong2mortars!(dg::Dg2D, ::Val{:ec})
  equation = equations(dg)

  Threads.@threads for m in 1:dg.n_ecmortars
    large_element_id = dg.ecmortars.neighbor_ids[3, m]
    upper_element_id = dg.ecmortars.neighbor_ids[2, m]
    lower_element_id = dg.ecmortars.neighbor_ids[1, m]

    # Copy solution small to small
    if dg.ecmortars.large_sides[m] == 1 # -> small elements on right side, large element on left
      if dg.ecmortars.orientations[m] == 1
        # L2 mortars in x-direction
        for l in 1:nnodes(dg)
          for v in 1:nvariables(dg)
            dg.ecmortars.u_upper[v, l, m] = dg.elements.u[v, 1,          l, upper_element_id]
            dg.ecmortars.u_lower[v, l, m] = dg.elements.u[v, 1,          l, lower_element_id]
            dg.ecmortars.u_large[v, l, m] = dg.elements.u[v, nnodes(dg), l, large_element_id]
          end
        end
      else
        # L2 mortars in y-direction
        for l in 1:nnodes(dg)
          for v in 1:nvariables(dg)
            dg.ecmortars.u_upper[v, l, m] = dg.elements.u[v, l, 1,          upper_element_id]
            dg.ecmortars.u_lower[v, l, m] = dg.elements.u[v, l, 1,          lower_element_id]
            dg.ecmortars.u_large[v, l, m] = dg.elements.u[v, l, nnodes(dg), large_element_id]
          end
        end
      end
    else # large_sides[m] == 2 -> small elements on left side, large element on right
      if dg.ecmortars.orientations[m] == 1
        # L2 mortars in x-direction
        for l in 1:nnodes(dg)
          for v in 1:nvariables(dg)
            dg.ecmortars.u_upper[v, l, m] = dg.elements.u[v, nnodes(dg), l, upper_element_id]
            dg.ecmortars.u_lower[v, l, m] = dg.elements.u[v, nnodes(dg), l, lower_element_id]
            dg.ecmortars.u_large[v, l, m] = dg.elements.u[v, 1,          l, large_element_id]
          end
        end
      else
        # L2 mortars in y-direction
        for l in 1:nnodes(dg)
          for v in 1:nvariables(dg)
            dg.ecmortars.u_upper[v, l, m] = dg.elements.u[v, l, nnodes(dg), upper_element_id]
            dg.ecmortars.u_lower[v, l, m] = dg.elements.u[v, l, nnodes(dg), lower_element_id]
            dg.ecmortars.u_large[v, l, m] = dg.elements.u[v, l, 1,          large_element_id]
          end
        end
      end
    end
  end
end


"""
    calc_fstar!(destination, u_interfaces_left, u_interfaces_right, interface_id, orientations, dg::Dg2D)

Calculate the surface flux across interface with different states given by
`u_interfaces_left, u_interfaces_right` on both sides (EC mortar version).

# Arguments
- `destination::AbstractArray{T,3} where T<:Real`:
  The array of surface flux values (updated inplace).
- `u_interfaces_left::AbstractArray{T,3} where T<:Real``
- `u_interfaces_right::AbstractArray{T,3} where T<:Real``
- `interface_id::Integer`
- `orientations::Vector{T} where T<:Integer`
- `dg::Dg2D`
"""
function calc_fstar!(destination, u_interfaces_left, u_interfaces_right, interface_id, orientations, dg::Dg2D)
  @unpack surface_flux_function = dg

  # Call pointwise two-point numerical flux function
  # i -> left, j -> right
  for j in 1:nnodes(dg), i in 1:nnodes(dg)
    u_ll = get_node_vars(u_interfaces_left,  dg, i, interface_id)
    u_rr = get_node_vars(u_interfaces_right, dg, j, interface_id)
    flux = surface_flux_function(u_ll, u_rr, orientations[interface_id], equations(dg))

    # Copy flux back to actual flux array
    set_node_vars!(destination, flux, dg, i, j)
  end
end

"""
    calc_fstar!(destination, u_interfaces, interface_id, orientations, dg::Dg2D)

Calculate the surface flux across interface with different states given by
`u_interfaces_left, u_interfaces_right` on both sides (interface version).

# Arguments
- `destination::AbstractArray{T,2} where T<:Real`:
  The array of surface flux values (updated inplace).
- `u_interfaces::AbstractArray{T,4} where T<:Real``
- `interface_id::Integer`
- `orientations::Vector{T} where T<:Integer`
- `dg::Dg2D`
"""
function calc_fstar!(destination, u_interfaces, interface_id, orientations, dg::Dg2D)
  @unpack surface_flux_function = dg

  for i in 1:nnodes(dg)
    # Call pointwise two-point numerical flux function
    u_ll, u_rr = get_surface_node_vars(u_interfaces, dg, i, interface_id)
    flux = surface_flux_function(u_ll, u_rr, orientations[interface_id], equations(dg))

    # Copy flux to left and right element storage
    set_node_vars!(destination, flux, dg, i)
  end
end


# Calculate and store the surface fluxes (standard Riemann and nonconservative parts) at an interface
# OBS! Regarding the nonconservative terms: 1) currently only needed for the MHD equations
#                                           2) not implemented for boundaries
calc_interface_flux!(dg::Dg2D) = calc_interface_flux!(dg.elements.surface_flux_values,
                                                      have_nonconservative_terms(dg.equations), dg)

function calc_interface_flux!(surface_flux_values, nonconservative_terms::Val{false}, dg::Dg2D)
  @unpack surface_flux_function = dg
  @unpack u, neighbor_ids, orientations = dg.interfaces

  Threads.@threads for s in 1:dg.n_interfaces
    # Get neighboring elements
    left_id  = neighbor_ids[1, s]
    right_id = neighbor_ids[2, s]

    # Determine interface direction with respect to elements:
    # orientation = 1: left -> 2, right -> 1
    # orientation = 2: left -> 4, right -> 3
    left_direction  = 2 * orientations[s]
    right_direction = 2 * orientations[s] - 1

    for i in 1:nnodes(dg)
      # Call pointwise Riemann solver
      u_ll, u_rr = get_surface_node_vars(u, dg, i, s)
      flux = surface_flux_function(u_ll, u_rr, orientations[s], equations(dg))

      # Copy flux to left and right element storage
      for v in 1:nvariables(dg)
        surface_flux_values[v, i, left_direction, left_id]  = surface_flux_values[v, i, right_direction, right_id] = flux[v]
      end
    end
  end
end

# Calculate and store Riemann and nonconservative fluxes across interfaces
function calc_interface_flux!(surface_flux_values, nonconservative_terms::Val{true}, dg::Dg2D)
  #TODO temporary workaround while implementing the other stuff
  calc_interface_flux!(surface_flux_values, dg.interfaces.neighbor_ids, dg.interfaces.u,
                       nonconservative_terms, dg.interfaces.orientations, dg, dg.thread_cache)
end

function calc_interface_flux!(surface_flux_values, neighbor_ids,
                              u_interfaces, nonconservative_terms::Val{true},
                              orientations, dg::Dg2D, thread_cache)
  fstar_threaded                     = thread_cache.fstar_upper_threaded
  noncons_diamond_primary_threaded   = thread_cache.noncons_diamond_upper_threaded
  noncons_diamond_secondary_threaded = thread_cache.noncons_diamond_lower_threaded

  Threads.@threads for s in 1:dg.n_interfaces
    # Choose thread-specific pre-allocated container
    fstar                     = fstar_threaded[Threads.threadid()]
    noncons_diamond_primary   = noncons_diamond_primary_threaded[Threads.threadid()]
    noncons_diamond_secondary = noncons_diamond_secondary_threaded[Threads.threadid()]

    # Calculate flux
    calc_fstar!(fstar, u_interfaces, s, orientations, dg)

    # Compute the nonconservative numerical "flux" along an interface
    # Done twice because left/right orientation matters så
    # 1 -> primary element and 2 -> secondary element
    # See Bohm et al. 2018 for details on the nonconservative diamond "flux"
    for i in 1:nnodes(dg)
      # Call pointwise nonconservative term
      u_ll, u_rr = get_surface_node_vars(u_interfaces, dg, i, s)
      noncons_primary   = noncons_interface_flux(u_ll, u_rr, orientations[s], equations(dg))
      noncons_secondary = noncons_interface_flux(u_rr, u_ll, orientations[s], equations(dg))
      # Save to primary and secondary temporay storage
      set_node_vars!(noncons_diamond_primary,   noncons_primary,   dg, i)
      set_node_vars!(noncons_diamond_secondary, noncons_secondary, dg, i)
    end

    # Get neighboring elements
    left_neighbor_id  = neighbor_ids[1, s]
    right_neighbor_id = neighbor_ids[2, s]

    # Determine interface direction with respect to elements:
    # orientation = 1: left -> 2, right -> 1
    # orientation = 2: left -> 4, right -> 3
    left_neighbor_direction  = 2 * orientations[s]
    right_neighbor_direction = 2 * orientations[s] - 1

    # Copy flux to left and right element storage
    for i in 1:nnodes(dg)
      for v in 1:nvariables(dg)
        surface_flux_values[v, i, left_neighbor_direction,  left_neighbor_id]  = (fstar[v, i] +
            noncons_diamond_primary[v, i])
        surface_flux_values[v, i, right_neighbor_direction, right_neighbor_id] = (fstar[v, i] +
            noncons_diamond_secondary[v, i])
      end
    end
  end
end


# Calculate and store boundary flux across domain boundaries
#NOTE: Do we need to dispatch on have_nonconservative_terms(dg.equations)?
calc_boundary_flux!(dg::Dg2D, time) = calc_boundary_flux!(dg.elements.surface_flux_values, dg, time)

function calc_boundary_flux!(surface_flux_values, dg::Dg2D, time)
  @unpack n_boundaries_per_direction, boundary_conditions = dg

  # Calculate indices
  lasts = accumulate(+, n_boundaries_per_direction)
  firsts = lasts - n_boundaries_per_direction .+ 1

  # Calc boundary fluxes in each direction
  calc_boundary_flux_by_direction!(surface_flux_values, dg, time,
                                   boundary_conditions[1], 1, firsts[1], lasts[1])
  calc_boundary_flux_by_direction!(surface_flux_values, dg, time,
                                   boundary_conditions[2], 2, firsts[2], lasts[2])
  calc_boundary_flux_by_direction!(surface_flux_values, dg, time,
                                   boundary_conditions[3], 3, firsts[3], lasts[3])
  calc_boundary_flux_by_direction!(surface_flux_values, dg, time,
                                   boundary_conditions[4], 4, firsts[4], lasts[4])
end


function calc_boundary_flux_by_direction!(surface_flux_values, dg::Dg2D, time, boundary_condition,
                                          direction, first_boundary_id, last_boundary_id)
  @unpack surface_flux_function = dg
  @unpack u, neighbor_ids, neighbor_sides, node_coordinates, orientations = dg.boundaries

  Threads.@threads for b in first_boundary_id:last_boundary_id
    # Get neighboring element
    neighbor_id = neighbor_ids[b]

    for i in 1:nnodes(dg)
      # Get boundary flux
      u_ll, u_rr = get_surface_node_vars(u, dg, i, b)
      if neighbor_sides[b] == 1 # Element is on the left, boundary on the right
        u_inner = u_ll
      else # Element is on the right, boundary on the left
        u_inner = u_rr
      end
      x = get_node_coords(node_coordinates, dg, i, b)
      flux = boundary_condition(u_inner, orientations[b], direction, x, time, surface_flux_function,
                                equations(dg))

      # Copy flux to left and right element storage
      for v in 1:nvariables(dg)
        surface_flux_values[v, i, direction, neighbor_id] = flux[v]
      end
    end
  end
end


# Calculate and store fluxes across mortars (select correct method based on mortar type)
calc_mortar_flux!(dg::Dg2D) = calc_mortar_flux!(dg, dg.mortar_type)

# Calculate and store fluxes and nonconservative terms across L2 mortars
calc_mortar_flux!(dg::Dg2D, mortar_type::Val{:l2}) = calc_mortar_flux!(dg.elements.surface_flux_values, dg, mortar_type,
                                                                       have_nonconservative_terms(dg.equations), dg.l2mortars, dg.thread_cache)

# Calculate and store fluxes across L2 mortars
function calc_mortar_flux!(surface_flux_values, dg::Dg2D, mortar_type::Val{:l2},
                           nonconservative_terms::Val{false}, mortars, cache)
  @unpack neighbor_ids, u_lower, u_upper, orientations = mortars
  @unpack fstar_upper_threaded, fstar_lower_threaded = cache

  Threads.@threads for m in 1:dg.n_l2mortars
    # Choose thread-specific pre-allocated container
    fstar_upper = fstar_upper_threaded[Threads.threadid()]
    fstar_lower = fstar_lower_threaded[Threads.threadid()]

    # Calculate fluxes
    calc_fstar!(fstar_upper, u_upper, m, orientations, dg)
    calc_fstar!(fstar_lower, u_lower, m, orientations, dg)

    mortar_fluxes_to_elements!(surface_flux_values, dg, mortar_type, m,
                               fstar_upper, fstar_lower)
  end
end

function calc_mortar_flux!(surface_flux_values, dg::Dg2D, mortar_type::Val{:l2},
                           nonconservative_terms::Val{true}, mortars, thread_cache)
  @unpack neighbor_ids, u_lower, u_upper, orientations = mortars
  @unpack fstar_upper_threaded, fstar_lower_threaded,
          noncons_diamond_upper_threaded, noncons_diamond_lower_threaded = thread_cache

  Threads.@threads for m in 1:dg.n_l2mortars
    # Choose thread-specific pre-allocated container
    fstar_upper = fstar_upper_threaded[Threads.threadid()]
    fstar_lower = fstar_lower_threaded[Threads.threadid()]

    noncons_diamond_upper = noncons_diamond_upper_threaded[Threads.threadid()]
    noncons_diamond_lower = noncons_diamond_lower_threaded[Threads.threadid()]

    # Calculate fluxes
    calc_fstar!(fstar_upper, u_upper, m, orientations, dg)
    calc_fstar!(fstar_lower, u_lower, m, orientations, dg)

    # Compute the nonconservative numerical terms along the upper and lower interface
    # Done twice because left/right orientation matters
    # 1 -> primary element and 2 -> secondary element
    # See Bohm et al. 2018 for details on the nonconservative diamond "flux"
    if dg.l2mortars.large_sides[m] == 1 # -> small elements on right side
      for i in 1:nnodes(dg)
        # pull the left and right solutions
        u_upper_ll, u_upper_rr = get_surface_node_vars(u_upper, dg, i, m)
        u_lower_ll, u_lower_rr = get_surface_node_vars(u_lower, dg, i, m)
        # Call pointwise nonconservative term
        noncons_upper = noncons_interface_flux(u_upper_ll, u_upper_rr, orientations[m], equations(dg))
        noncons_lower = noncons_interface_flux(u_lower_ll, u_lower_rr, orientations[m], equations(dg))
        # Save to primary and secondary temporay storage
        set_node_vars!(noncons_diamond_upper, noncons_upper, dg, i)
        set_node_vars!(noncons_diamond_lower, noncons_lower, dg, i)
      end
    else # large_sides[m] == 2 -> small elements on the left
      for i in 1:nnodes(dg)
        # pull the left and right solutions
        u_upper_ll, u_upper_rr = get_surface_node_vars(u_upper, dg, i, m)
        u_lower_ll, u_lower_rr = get_surface_node_vars(u_lower, dg, i, m)
        # Call pointwise nonconservative term
        noncons_upper = noncons_interface_flux(u_upper_rr, u_upper_ll, orientations[m], equations(dg))
        noncons_lower = noncons_interface_flux(u_lower_rr, u_lower_ll, orientations[m], equations(dg))
        # Save to primary and secondary temporay storage
        set_node_vars!(noncons_diamond_upper, noncons_upper, dg, i)
        set_node_vars!(noncons_diamond_lower, noncons_lower, dg, i)
      end
    end

    @. fstar_upper += noncons_diamond_upper
    @. fstar_lower += noncons_diamond_lower
    mortar_fluxes_to_elements!(surface_flux_values, dg, mortar_type, m,
                               fstar_upper, fstar_lower)
  end
end

"""
    mortar_fluxes_to_elements!(surface_flux_values, dg::Dg2D, mortar_type::Val{:l2}, m, fstar_upper, fstar_lower)

Copy/project `fstar_[upper/lower]` to `surface_flux_values` for mortar `m`
using the reverse mortar operators of `dg`.
"""
@inline function mortar_fluxes_to_elements!(surface_flux_values, dg::Dg2D, mortar_type::Val{:l2}, m,
                                            fstar_upper, fstar_lower)
  large_element_id = dg.l2mortars.neighbor_ids[3, m]
  upper_element_id = dg.l2mortars.neighbor_ids[2, m]
  lower_element_id = dg.l2mortars.neighbor_ids[1, m]

  # Copy flux small to small
  if dg.l2mortars.large_sides[m] == 1 # -> small elements on right side
    if dg.l2mortars.orientations[m] == 1
      # L2 mortars in x-direction
      direction = 1
    else
      # L2 mortars in y-direction
      direction = 3
    end
  else # large_sides[m] == 2 -> small elements on left side
    if dg.l2mortars.orientations[m] == 1
      # L2 mortars in x-direction
      direction = 2
    else
      # L2 mortars in y-direction
      direction = 4
    end
  end
  surface_flux_values[:, :, direction, upper_element_id] .= fstar_upper
  surface_flux_values[:, :, direction, lower_element_id] .= fstar_lower

  # Project small fluxes to large element
  if dg.l2mortars.large_sides[m] == 1 # -> large element on left side
    if dg.l2mortars.orientations[m] == 1
      # L2 mortars in x-direction
      direction = 2
    else
      # L2 mortars in y-direction
      direction = 4
    end
  else # large_sides[m] == 2 -> large element on right side
    if dg.l2mortars.orientations[m] == 1
      # L2 mortars in x-direction
      direction = 1
    else
      # L2 mortars in y-direction
      direction = 3
    end
  end

  for v in 1:nvariables(dg)
    @views surface_flux_values[v, :, direction, large_element_id] .=
      (dg.l2mortar_reverse_upper * fstar_upper[v, :] + dg.l2mortar_reverse_lower * fstar_lower[v, :])
  end
  # The code above could be replaced by the following code. However, the relative efficiency
  # depends on the types of fstar_upper/fstar_lower and dg.l2mortar_reverse_upper.
  # Using StaticArrays for both makes the code above faster for common test cases.
  # multiply_dimensionwise!(
  #   view(surface_flux_values, :, :, direction, large_element_id), dg.l2mortar_reverse_upper, fstar_upper,
  #                                                                 dg.l2mortar_reverse_lower, fstar_lower)

  return nothing
end


# Calculate and store fluxes across EC mortars
calc_mortar_flux!(dg::Dg2D, mortar_type::Val{:ec}) = calc_mortar_flux!(dg.elements.surface_flux_values, dg, mortar_type,
                                                                       dg.ecmortars.neighbor_ids,
                                                                       dg.ecmortars.u_lower,
                                                                       dg.ecmortars.u_upper,
                                                                       dg.ecmortars.u_large,
                                                                       dg.ecmortars.orientations)
function calc_mortar_flux!(surface_flux_values, dg::Dg2D, mortar_type::Val{:ec},
                           neighbor_ids,
                           u_lower, u_upper, u_large,
                           orientations)
  # Type alias only for convenience
  A3d = MArray{Tuple{nvariables(dg), nnodes(dg), nnodes(dg)}, Float64}
  A1d = MArray{Tuple{nvariables(dg)}, Float64}

  # Pre-allocate data structures to speed up computation (thread-safe)
  fstar_upper_threaded = [A3d(undef) for _ in 1:Threads.nthreads()]
  fstar_lower_threaded = [A3d(undef) for _ in 1:Threads.nthreads()]
  fstarnode_upper_threaded = [A1d(undef) for _ in 1:Threads.nthreads()]
  fstarnode_lower_threaded = [A1d(undef) for _ in 1:Threads.nthreads()]

  # Store matrix references for convenience (notation: R -> large, L -> small)
  # Note: the same notation is used in the publications of Lucas Friedrich
  PR2L_upper = dg.mortar_forward_upper
  PR2L_lower = dg.mortar_forward_lower
  PL2R_upper = dg.ecmortar_reverse_upper
  PL2R_lower = dg.ecmortar_reverse_lower

  Threads.@threads for m in 1:dg.n_ecmortars
    large_element_id = neighbor_ids[3, m]
    upper_element_id = neighbor_ids[2, m]
    lower_element_id = neighbor_ids[1, m]

    # Choose thread-specific pre-allocated container
    fstar_upper = fstar_upper_threaded[Threads.threadid()]
    fstar_lower = fstar_lower_threaded[Threads.threadid()]

    # Calculate fluxes
    if dg.ecmortars.large_sides[m] == 1 # -> small elements on right side, large element on left
      calc_fstar!(fstar_upper, u_large, u_upper, m, orientations, dg)
      calc_fstar!(fstar_lower, u_large, u_lower, m, orientations, dg)
    else # large_sides[m] == 2 -> small elements on left side, large element on right
      calc_fstar!(fstar_upper, u_upper, u_large, m, orientations, dg)
      calc_fstar!(fstar_lower, u_lower, u_large, m, orientations, dg)
    end

    # Transfer fluxes to elements
    if dg.ecmortars.large_sides[m] == 1 # -> small elements on right side, large element on left
      if dg.ecmortars.orientations[m] == 1
        # EC mortars in x-direction
        surface_flux_values[:, :, 2, large_element_id] .= 0.0
        surface_flux_values[:, :, 1, upper_element_id] .= 0.0
        surface_flux_values[:, :, 1, lower_element_id] .= 0.0
        for i in 1:nnodes(dg)
          for l in 1:nnodes(dg)
            for v in 1:nvariables(dg)
              surface_flux_values[v, i, 2, large_element_id] += (PL2R_upper[i, l] * fstar_upper[v, i, l] +
                                                                 PL2R_lower[i, l] * fstar_lower[v, i, l])
              surface_flux_values[v, i, 1, upper_element_id] +=  PR2L_upper[i, l] * fstar_upper[v, l, i]
              surface_flux_values[v, i, 1, lower_element_id] +=  PR2L_lower[i, l] * fstar_lower[v, l, i]
            end
          end
        end
      else
        # EC mortars in y-direction
        surface_flux_values[:, :, 4, large_element_id] .= 0.0
        surface_flux_values[:, :, 3, upper_element_id] .= 0.0
        surface_flux_values[:, :, 3, lower_element_id] .= 0.0
        for i in 1:nnodes(dg)
          for l in 1:nnodes(dg)
            for v in 1:nvariables(dg)
              surface_flux_values[v, i, 4, large_element_id] += (PL2R_upper[i, l] * fstar_upper[v, i, l] +
                                                                 PL2R_lower[i, l] * fstar_lower[v, i, l])
              surface_flux_values[v, i, 3, upper_element_id] +=  PR2L_upper[i, l] * fstar_upper[v, l, i]
              surface_flux_values[v, i, 3, lower_element_id] +=  PR2L_lower[i, l] * fstar_lower[v, l, i]
            end
          end
        end
      end
    else # large_sides[m] == 2 -> small elements on left side, large element on right
      if dg.ecmortars.orientations[m] == 1
        # EC mortars in x-direction
        surface_flux_values[:, :, 1, large_element_id] .= 0.0
        surface_flux_values[:, :, 2, upper_element_id] .= 0.0
        surface_flux_values[:, :, 2, lower_element_id] .= 0.0
        for i in 1:nnodes(dg)
          for l in 1:nnodes(dg)
            for v in 1:nvariables(dg)
              surface_flux_values[v, i, 1, large_element_id] += (PL2R_upper[i, l] * fstar_upper[v, l, i] +
                                                                 PL2R_lower[i, l] * fstar_lower[v, l, i])
              surface_flux_values[v, i, 2, upper_element_id] +=  PR2L_upper[i, l] * fstar_upper[v, i, l]
              surface_flux_values[v, i, 2, lower_element_id] +=  PR2L_lower[i, l] * fstar_lower[v, i, l]
            end
          end
        end
      else
        # EC mortars in y-direction
        surface_flux_values[:, :, 3, large_element_id] .= 0.0
        surface_flux_values[:, :, 4, upper_element_id] .= 0.0
        surface_flux_values[:, :, 4, lower_element_id] .= 0.0
        for i in 1:nnodes(dg)
          for l in 1:nnodes(dg)
            for v in 1:nvariables(dg)
              surface_flux_values[v, i, 3, large_element_id] += (PL2R_upper[i, l] * fstar_upper[v, l, i] +
                                                                 PL2R_lower[i, l] * fstar_lower[v, l, i])
              surface_flux_values[v, i, 4, upper_element_id] +=  PR2L_upper[i, l] * fstar_upper[v, i, l]
              surface_flux_values[v, i, 4, lower_element_id] +=  PR2L_lower[i, l] * fstar_lower[v, i, l]
            end
          end
        end
      end
    end
  end
end


# Calculate surface integrals and update u_t
calc_surface_integral!(dg::Dg2D) = calc_surface_integral!(dg.elements.u_t, dg.elements.surface_flux_values, dg)
function calc_surface_integral!(u_t, surface_flux_values, dg::Dg2D)
  @unpack lhat = dg

  Threads.@threads for element_id in 1:dg.n_elements
    for l in 1:nnodes(dg)
      for v in 1:nvariables(dg)
        # surface at -x
        u_t[v, 1,          l, element_id] -= surface_flux_values[v, l, 1, element_id] * lhat[1,          1]
        # surface at +x
        u_t[v, nnodes(dg), l, element_id] += surface_flux_values[v, l, 2, element_id] * lhat[nnodes(dg), 2]
        # surface at -y
        u_t[v, l, 1,          element_id] -= surface_flux_values[v, l, 3, element_id] * lhat[1,          1]
        # surface at +y
        u_t[v, l, nnodes(dg), element_id] += surface_flux_values[v, l, 4, element_id] * lhat[nnodes(dg), 2]
      end
    end
  end
end


# Apply Jacobian from mapping to reference element
function apply_jacobian!(dg::Dg2D)
  Threads.@threads for element_id in 1:dg.n_elements
    factor = -dg.elements.inverse_jacobian[element_id]
    for j in 1:nnodes(dg)
      for i in 1:nnodes(dg)
        for v in 1:nvariables(dg)
          dg.elements.u_t[v, i, j, element_id] *= factor
        end
      end
    end
  end
end


# Calculate source terms and apply them to u_t
function calc_sources!(dg::Dg2D, source_terms::Nothing, t)
  return nothing
end

function calc_sources!(dg::Dg2D, source_terms, t)
  Threads.@threads for element_id in 1:dg.n_elements
    source_terms(dg.elements.u_t, dg.elements.u,
                 dg.elements.node_coordinates, element_id, t, nnodes(dg), equations(dg))
  end
end


# Calculate stable time step size
function calc_dt(dg::Dg2D, cfl)
  min_dt = Inf
  for element_id in 1:dg.n_elements
    dt = calc_max_dt(dg.elements.u, element_id,
                     dg.elements.inverse_jacobian[element_id], cfl, equations(dg), dg)
    min_dt = min(min_dt, dt)
  end

  if is_parallel()
    min_dt_buffer = [min_dt]
    MPI.Allreduce!(min_dt_buffer, min, mpi_comm())
    min_dt = min_dt_buffer[1]
  end

  return min_dt
end

# Calculate blending factors used for shock capturing, or amr control
function calc_blending_factors!(alpha, alpha_pre_smooth, u,
                                alpha_max, alpha_min, do_smoothing,
                                indicator_variable, thread_cache, dg::Dg2D)
  # temporary buffers
  @unpack indicator_threaded, modal_threaded, modal_tmp1_threaded = thread_cache
  # magic parameters
  threshold = 0.5 * 10^(-1.8 * (nnodes(dg))^0.25)
  parameter_s = log((1 - 0.0001)/0.0001)

  Threads.@threads for element_id in 1:dg.n_elements
    indicator  = indicator_threaded[Threads.threadid()]
    modal      = modal_threaded[Threads.threadid()]
    modal_tmp1 = modal_tmp1_threaded[Threads.threadid()]

    # Calculate indicator variables at Gauss-Lobatto nodes
    cons2indicator!(indicator, u, element_id, indicator_variable, dg)

    # Convert to modal representation
    multiply_dimensionwise!(modal, dg.inverse_vandermonde_legendre, indicator, modal_tmp1)

    # Calculate total energies for all modes, without highest, without two highest
    total_energy = 0.0
    for j in 1:nnodes(dg), i in 1:nnodes(dg)
      total_energy += modal[1, i, j]^2
    end
    total_energy_clip1 = 0.0
    for j in 1:(nnodes(dg)-1), i in 1:(nnodes(dg)-1)
      total_energy_clip1 += modal[1, i, j]^2
    end
    total_energy_clip2 = 0.0
    for j in 1:(nnodes(dg)-2), i in 1:(nnodes(dg)-2)
      total_energy_clip2 += modal[1, i, j]^2
    end

    # Calculate energy in lower modes
    energy = max((total_energy - total_energy_clip1)/total_energy,
                 (total_energy_clip1 - total_energy_clip2)/total_energy_clip1)

    alpha[element_id] = 1 / (1 + exp(-parameter_s/threshold * (energy - threshold)))

    # Take care of the case close to pure DG
    if (alpha[element_id] < alpha_min)
      alpha[element_id] = 0.
    end

    # Take care of the case close to pure FV
    if (alpha[element_id] > 1-alpha_min)
      alpha[element_id] = 1.
    end

    # Clip the maximum amount of FV allowed
    alpha[element_id] = min(alpha_max, alpha[element_id])
  end

  if (do_smoothing)
    # Diffuse alpha values by setting each alpha to at least 50% of neighboring elements' alpha
    # Copy alpha values such that smoothing is indpedenent of the element access order
    alpha_pre_smooth .= alpha

    # Loop over interfaces
    for interface_id in 1:dg.n_interfaces
      # Get neighboring element ids
      left  = dg.interfaces.neighbor_ids[1, interface_id]
      right = dg.interfaces.neighbor_ids[2, interface_id]

      # Apply smoothing
      alpha[left]  = max(alpha_pre_smooth[left],  0.5 * alpha_pre_smooth[right], alpha[left])
      alpha[right] = max(alpha_pre_smooth[right], 0.5 * alpha_pre_smooth[left],  alpha[right])
    end

    # Loop over L2 mortars
    for l2mortar_id in 1:dg.n_l2mortars
      # Get neighboring element ids
      lower = dg.l2mortars.neighbor_ids[1, l2mortar_id]
      upper = dg.l2mortars.neighbor_ids[2, l2mortar_id]
      large = dg.l2mortars.neighbor_ids[3, l2mortar_id]

      # Apply smoothing
      alpha[lower] = max(alpha_pre_smooth[lower], 0.5 * alpha_pre_smooth[large], alpha[lower])
      alpha[upper] = max(alpha_pre_smooth[upper], 0.5 * alpha_pre_smooth[large], alpha[upper])
      alpha[large] = max(alpha_pre_smooth[large], 0.5 * alpha_pre_smooth[lower], alpha[large])
      alpha[large] = max(alpha_pre_smooth[large], 0.5 * alpha_pre_smooth[upper], alpha[large])
    end

    # Loop over EC mortars
    for ecmortar_id in 1:dg.n_ecmortars
      # Get neighboring element ids
      lower = dg.ecmortars.neighbor_ids[1, ecmortar_id]
      upper = dg.ecmortars.neighbor_ids[2, ecmortar_id]
      large = dg.ecmortars.neighbor_ids[3, ecmortar_id]

      # Apply smoothing
      alpha[lower] = max(alpha_pre_smooth[lower], 0.5 * alpha_pre_smooth[large], alpha[lower])
      alpha[upper] = max(alpha_pre_smooth[upper], 0.5 * alpha_pre_smooth[large], alpha[upper])
      alpha[large] = max(alpha_pre_smooth[large], 0.5 * alpha_pre_smooth[lower], alpha[large])
      alpha[large] = max(alpha_pre_smooth[large], 0.5 * alpha_pre_smooth[upper], alpha[large])
    end
  end
end


# Convert conservative variables to indicator variable for discontinuities (elementwise version)
@inline function cons2indicator!(indicator, u, element_id, indicator_variable, dg::Dg2D)
  eqs = equations(dg)

  for j in 1:nnodes(dg), i in 1:nnodes(dg)
    u_node = get_node_vars(u, dg, i, j, element_id)
    indicator[1, i, j] = indicator_variable(u_node, eqs)
  end
end


"""
    pure_and_blended_element_ids!(element_ids_dg, element_ids_dgfv, alpha, dg)

Given blending factors `alpha` and the solver `dg`, fill
`element_ids_dg` with the IDs of elements using a pure DG scheme and
`element_ids_dgfv` with the IDs of elements using a blended DG-FV scheme.
"""
function pure_and_blended_element_ids!(element_ids_dg, element_ids_dgfv, alpha, dg::Dg2D)
  empty!(element_ids_dg)
  empty!(element_ids_dgfv)

  for element_id in 1:dg.n_elements
    # Clip blending factor for values close to zero (-> pure DG)
    dg_only = isapprox(alpha[element_id], 0, atol=1e-12)
    if dg_only
      push!(element_ids_dg, element_id)
    else
      push!(element_ids_dgfv, element_id)
    end
  end
end<|MERGE_RESOLUTION|>--- conflicted
+++ resolved
@@ -1,11 +1,6 @@
 # Main DG data structure that contains all relevant data for the DG solver
-<<<<<<< HEAD
 mutable struct Dg2D{Eqn<:AbstractEquation, MeshType, NVARS, POLYDEG,
-                  SurfaceFlux, VolumeFlux, InitialConditions, SourceTerms,
-=======
-mutable struct Dg2D{Eqn<:AbstractEquation, NVARS, POLYDEG,
                   SurfaceFlux, VolumeFlux, InitialConditions, SourceTerms, BoundaryConditions,
->>>>>>> 5a3aa266
                   MortarType, VolumeIntegralType, ShockIndicatorVariable,
                   VectorNnodes, MatrixNnodes, MatrixNnodes2,
                   InverseVandermondeLegendre, MortarMatrix,
@@ -291,7 +286,7 @@
   # Create actual DG solver instance
   dg = Dg2D{typeof(equation), typeof(mesh), NVARS, POLYDEG,
             typeof(surface_flux_function), typeof(volume_flux_function), typeof(initial_conditions),
-            typeof(source_terms),
+            typeof(source_terms), typeof(boundary_conditions),
             typeof(mortar_type), typeof(volume_integral_type), typeof(shock_indicator_variable),
             typeof(nodes), typeof(dhat), typeof(lhat), typeof(inverse_vandermonde_legendre),
             typeof(mortar_forward_upper), typeof(analysis_nodes), typeof(analysis_vandermonde)}(
@@ -300,23 +295,14 @@
       initial_conditions, source_terms,
       elements, n_elements,
       interfaces, n_interfaces,
-<<<<<<< HEAD
       mpi_interfaces, n_mpi_interfaces,
-      boundaries, n_boundaries,
+      boundaries, n_boundaries, n_boundaries_per_direction,,
       mortar_type,
       l2mortars, n_l2mortars,
       ecmortars, n_ecmortars,
+      boundary_conditions,
       nodes, weights, inverse_weights,
       inverse_vandermonde_legendre, lhat,
-=======
-      boundaries, n_boundaries, n_boundaries_per_direction,
-      mortar_type,
-      l2mortars, n_l2mortars,
-      ecmortars, n_ecmortars,
-      Tuple(boundary_conditions),
-      SVector{POLYDEG+1}(nodes), SVector{POLYDEG+1}(weights), SVector{POLYDEG+1}(inverse_weights),
-      inverse_vandermonde_legendre, SMatrix{POLYDEG+1,2}(lhat),
->>>>>>> 5a3aa266
       volume_integral_type,
       dhat, dsplit, dsplit_transposed,
       mortar_forward_upper, mortar_forward_lower,
@@ -795,7 +781,7 @@
     end
   end
 
-  return boundary_conditions
+  return Tuple(boundary_conditions)
 end
 
 
