module DgSolver

# Note: there are more includes at the bottom that depend on DG internals
include("interpolation.jl")
include("dg_containers.jl")
include("l2projection.jl")

using ...Trixi
using ..Solvers # Use everything to allow method extension via "function <parent_module>.<method>"
using ...Equations: AbstractEquation, initial_conditions, calcflux!, calcflux_twopoint!,
                    riemann!, sources, calc_max_dt,
	                  cons2entropy, cons2indicator, cons2indicator!
import ...Equations: nvariables # Import to allow method extension
using ...Auxiliary: timer, parameter
using ...Mesh: TreeMesh
using ...Mesh.Trees: leaf_cells, length_at_cell, n_directions, has_neighbor,
                     opposite_direction, has_coarse_neighbor, has_child, has_children
using .Interpolation: interpolate_nodes, calc_dhat, calc_dsplit,
                      polynomial_interpolation_matrix, calc_lhat, gauss_lobatto_nodes_weights,
		      vandermonde_legendre, nodal2modal
import .L2Projection # Import to satisfy Gregor
using StaticArrays: SVector, SMatrix, MMatrix, MArray
using TimerOutputs: @timeit
using Printf: @sprintf, @printf

export Dg
export set_initial_conditions
export nvariables
export equations
export polydeg
export rhs!
export calc_dt
export calc_error_norms
export calc_entropy_timederivative
export analyze_solution
export refine!
export coarsen!
export calc_amr_indicator


# Main DG data structure that contains all relevant data for the DG solver
mutable struct Dg{Eqn <: AbstractEquation, V, N, Np1, NAna, NAnap1} <: AbstractSolver
  equations::Eqn
  elements::ElementContainer{V, N}
  n_elements::Int

  surfaces::SurfaceContainer{V, N}
  n_surfaces::Int

  mortar_type::Symbol
  l2mortars::L2MortarContainer{V, N}
  n_l2mortars::Int
  ecmortars::EcMortarContainer{V, N}
  n_ecmortars::Int

  nodes::SVector{Np1}
  weights::SVector{Np1}
  inverse_weights::SVector{Np1}
  inverse_vandermonde_legendre::SMatrix{Np1, Np1}
  lhat::SMatrix{Np1, 2}

  volume_integral_type::Symbol
  dhat::SMatrix{Np1, Np1}
  dsplit::SMatrix{Np1, Np1}
  dsplit_transposed::SMatrix{Np1, Np1}

  mortar_forward_upper::SMatrix{Np1, Np1}
  mortar_forward_lower::SMatrix{Np1, Np1}
  l2mortar_reverse_upper::SMatrix{Np1, Np1}
  l2mortar_reverse_lower::SMatrix{Np1, Np1}
  ecmortar_reverse_upper::SMatrix{Np1, Np1}
  ecmortar_reverse_lower::SMatrix{Np1, Np1}

  analysis_nodes::SVector{NAnap1}
  analysis_weights::SVector{NAnap1}
  analysis_weights_volume::SVector{NAnap1}
  analysis_vandermonde::SMatrix{NAnap1, Np1}
  analysis_total_volume::Float64

  amr_indicator::Symbol
end


# Convenience constructor to create DG solver instance
function Dg(equation::AbstractEquation{V}, mesh::TreeMesh, N::Int) where V
  # Get cells for which an element needs to be created (i.e., all leaf cells)
  leaf_cell_ids = leaf_cells(mesh.tree)

  # Initialize elements container
  n_elements = length(leaf_cell_ids)
  elements = ElementContainer{V, N}(n_elements)
  init_elements(elements, leaf_cell_ids, mesh, N + 1)

  # Initialize surfaces container
  n_surfaces = count_required_surfaces(mesh, leaf_cell_ids)
  surfaces = SurfaceContainer{V, N}(n_surfaces)

<<<<<<< HEAD
  # Initialize L2 mortars container
  n_l2mortars = count_required_l2mortars(mesh, leaf_cell_ids)
=======
  # Initialize mortars
  mortar_type = Symbol(parameter("mortar_type", "l2", valid=["l2", "ec"]))
  n_mortars = count_required_mortars(mesh, leaf_cell_ids)
  if mortar_type === :l2
    n_l2mortars = n_mortars
    n_ecmortars = 0
  elseif mortar_type === :ec
    n_l2mortars = 0
    n_ecmortars = n_mortars
  else
    error("unknown mortar type '$(mortar_type)'")
  end
>>>>>>> ba69ab3f
  l2mortars = L2MortarContainer{V, N}(n_l2mortars)
  ecmortars = EcMortarContainer{V, N}(n_ecmortars)

  # Sanity check
  if n_l2mortars == 0 && n_ecmortars == 0
    @assert n_surfaces == 2*n_elements ("For 2D and periodic domains and conforming elements, "
                                        * "n_surf must be the same as 2*n_elem")
  end

  # Connect elements with surfaces and l2mortars
  init_surface_connectivity!(elements, surfaces, mesh)
  if mortar_type === :l2
    init_mortar_connectivity!(elements, l2mortars, mesh)
  elseif mortar_type === :ec
    init_mortar_connectivity!(elements, ecmortars, mesh)
  else
    error("unknown mortar type '$(mortar_type)'")
  end

  # Initialize interpolation data structures
  n_nodes = N + 1
  nodes, weights = gauss_lobatto_nodes_weights(n_nodes)
  inverse_weights = 1 ./ weights
  _, inverse_vandermonde_legendre = vandermonde_legendre(nodes)
  lhat = zeros(n_nodes, 2)
  lhat[:, 1] = calc_lhat(-1.0, nodes, weights)
  lhat[:, 2] = calc_lhat( 1.0, nodes, weights)

  # Initialize differentiation operator
  volume_integral_type = Symbol(parameter("volume_integral_type", "weak_form",
                                          valid=["weak_form", "split_form", "shock_capturing"]))
  dhat = calc_dhat(nodes, weights)
  dsplit = calc_dsplit(nodes, weights)
  dsplit_transposed = transpose(calc_dsplit(nodes, weights))

  # Initialize L2 mortar projection operators
  mortar_forward_upper = L2Projection.calc_forward_upper(n_nodes)
  mortar_forward_lower = L2Projection.calc_forward_lower(n_nodes)
  l2mortar_reverse_upper = L2Projection.calc_reverse_upper(n_nodes, Val(:gauss))
  l2mortar_reverse_lower = L2Projection.calc_reverse_lower(n_nodes, Val(:gauss))
  ecmortar_reverse_upper = L2Projection.calc_reverse_upper(n_nodes, Val(:gauss_lobatto))
  ecmortar_reverse_lower = L2Projection.calc_reverse_lower(n_nodes, Val(:gauss_lobatto))

  # Initialize data structures for error analysis (by default, we use twice the
  # number of analysis nodes as the normal solution)
  NAna = 2 * (n_nodes) - 1
  analysis_nodes, analysis_weights = gauss_lobatto_nodes_weights(NAna + 1)
  analysis_weights_volume = analysis_weights
  analysis_vandermonde = polynomial_interpolation_matrix(nodes, analysis_nodes)
  analysis_total_volume = mesh.tree.length_level_0^ndim

  # Initialize AMR
  amr_indicator = Symbol(parameter("amr_indicator", "target_level", valid=["target_level"]))

  # Create actual DG solver instance
  dg = Dg{typeof(equation), V, N, n_nodes, NAna, NAna + 1}(
      equation,
      elements, n_elements,
      surfaces, n_surfaces,
      mortar_type,
      l2mortars, n_l2mortars,
      ecmortars, n_ecmortars,
      nodes, weights, inverse_weights, inverse_vandermonde_legendre, lhat,
      volume_integral_type, dhat, dsplit, dsplit_transposed,
      mortar_forward_upper, mortar_forward_lower,
      l2mortar_reverse_upper, l2mortar_reverse_lower,
      ecmortar_reverse_upper, ecmortar_reverse_lower,
      analysis_nodes, analysis_weights, analysis_weights_volume,
      analysis_vandermonde, analysis_total_volume,
      amr_indicator)

  return dg
end


# Return polynomial degree for a DG solver
@inline polydeg(::Dg{Eqn, V, N}) where {Eqn, V, N} = N


# Return number of nodes in one direction
@inline nnodes(::Dg{Eqn, V, N}) where {Eqn, V, N} = N + 1


# Return system of equations instance for a DG solver
@inline Solvers.equations(dg::Dg) = dg.equations


# Return number of variables for the system of equations in use
@inline nvariables(dg::Dg) = nvariables(equations(dg))


# Return number of degrees of freedom
@inline Solvers.ndofs(dg::Dg) = dg.n_elements * (polydeg(dg) + 1)^ndim


# Count the number of surfaces that need to be created
function count_required_surfaces(mesh::TreeMesh, cell_ids)
  count = 0

  # Iterate over all cells
  for cell_id in cell_ids
    for direction in 1:n_directions(mesh.tree)
      # Only count surfaces in positive direction to avoid double counting
      if direction % 2 == 1
        continue
      end

      # If no neighbor exists, current cell is small and thus we need a mortar
      if !has_neighbor(mesh.tree, cell_id, direction)
        continue
      end

      # Skip if neighbor has children
      neighbor_id = mesh.tree.neighbor_ids[direction, cell_id]
      if has_children(mesh.tree, neighbor_id)
        continue
      end

      count += 1
    end
  end

  return count
end


# Count the number of mortars that need to be created
function count_required_mortars(mesh::TreeMesh, cell_ids)
  count = 0

  # Iterate over all cells and count mortars from perspective of coarse cells
  for cell_id in cell_ids
    for direction in 1:n_directions(mesh.tree)
      # If no neighbor exists, cell is small with large neighbor -> do nothing
      if !has_neighbor(mesh.tree, cell_id, direction)
        continue
      end

      # If neighbor has no children, this is a conforming interface -> do nothing
      neighbor_id = mesh.tree.neighbor_ids[direction, cell_id]
      if !has_children(mesh.tree, neighbor_id)
        continue
      end

      count +=1
    end
  end

  return count
end


# Initialize element data after creating a new elements container
function init_elements(elements, cell_ids, mesh, n_nodes::Int)
  # Store cell ids
  elements.cell_ids .= cell_ids

  # Determine node locations
  nodes, _ = gauss_lobatto_nodes_weights(n_nodes)

  # Calculate inverse Jacobian and node coordinates
  for element_id in 1:nelements(elements)
    # Get cell id
    cell_id = cell_ids[element_id]

    # Get cell length
    dx = length_at_cell(mesh.tree, cell_id)

    # Calculate inverse Jacobian as 1/(h/2)
    elements.inverse_jacobian[element_id] = 2/dx

    # Calculate node coordinates
    for j = 1:n_nodes
      for i = 1:n_nodes
        elements.node_coordinates[1, i, j, element_id] = (
            mesh.tree.coordinates[1, cell_id] + dx/2 * nodes[i])
        elements.node_coordinates[2, i, j, element_id] = (
            mesh.tree.coordinates[2, cell_id] + dx/2 * nodes[j])
      end
    end
  end
end


# Initialize connectivity between elements and surfaces
function init_surface_connectivity!(elements, surfaces, mesh)
  # Construct cell -> element mapping for easier algorithm implementation
  tree = mesh.tree
  c2e = zeros(Int, length(tree))
  for element_id in 1:nelements(elements)
    c2e[elements.cell_ids[element_id]] = element_id
  end

  # Reset surface count
  count = 0

  # Iterate over all elements to find neighbors and to connect via surfaces
  for element_id in 1:nelements(elements)
    # Get cell id
    cell_id = elements.cell_ids[element_id]

    # Loop over directions
    for direction in 1:n_directions(mesh.tree)
      # Only create surfaces in positive direction
      if direction % 2 == 1
        continue
      end

      # If no neighbor exists, current cell is small and thus we need a mortar
      if !has_neighbor(mesh.tree, cell_id, direction)
        continue
      end
      
      # Skip if neighbor has children
      neighbor_cell_id = mesh.tree.neighbor_ids[direction, cell_id]
      if has_children(mesh.tree, neighbor_cell_id)
        continue
      end

      # Create surface between elements (1 -> "left" of surface, 2 -> "right" of surface)
      count += 1
      surfaces.neighbor_ids[2, count] = c2e[neighbor_cell_id]
      surfaces.neighbor_ids[1, count] = element_id

      # Set orientation (x -> 1, y -> 2)
      surfaces.orientations[count] = div(direction, 2)
    end
  end

  @assert count == nsurfaces(surfaces) ("Actual surface count ($count) does not match " *
                                        "expectations $(nsurfaces(surfaces))")
end


# Initialize connectivity between elements and mortars
function init_mortar_connectivity!(elements, mortars, mesh)
  # Construct cell -> element mapping for easier algorithm implementation
  tree = mesh.tree
  c2e = zeros(Int, length(tree))
  for element_id in 1:nelements(elements)
    c2e[elements.cell_ids[element_id]] = element_id
  end

  # Reset surface count
  count = 0

  # Iterate over all elements to find neighbors and to connect via surfaces
  for element_id in 1:nelements(elements)
    # Get cell id
    cell_id = elements.cell_ids[element_id]

    for direction in 1:n_directions(mesh.tree)
      # If no neighbor exists, cell is small with large neighbor -> do nothing
      if !has_neighbor(mesh.tree, cell_id, direction)
        continue
      end

      # If neighbor has no children, this is a conforming interface -> do nothing
      neighbor_cell_id = mesh.tree.neighbor_ids[direction, cell_id]
      if !has_children(mesh.tree, neighbor_cell_id)
        continue
      end

      # Create mortar between elements:
      # 1 -> small element in negative coordinate direction
      # 2 -> small element in positive coordinate direction
      # 3 -> large element
      count += 1
      mortars.neighbor_ids[3, count] = element_id
      if direction == 1
        mortars.neighbor_ids[1, count] = c2e[mesh.tree.child_ids[2, neighbor_cell_id]]
        mortars.neighbor_ids[2, count] = c2e[mesh.tree.child_ids[4, neighbor_cell_id]]
      elseif direction == 2
        mortars.neighbor_ids[1, count] = c2e[mesh.tree.child_ids[1, neighbor_cell_id]]
        mortars.neighbor_ids[2, count] = c2e[mesh.tree.child_ids[3, neighbor_cell_id]]
      elseif direction == 3
        mortars.neighbor_ids[1, count] = c2e[mesh.tree.child_ids[3, neighbor_cell_id]]
        mortars.neighbor_ids[2, count] = c2e[mesh.tree.child_ids[4, neighbor_cell_id]]
      elseif direction == 4
        mortars.neighbor_ids[1, count] = c2e[mesh.tree.child_ids[1, neighbor_cell_id]]
        mortars.neighbor_ids[2, count] = c2e[mesh.tree.child_ids[2, neighbor_cell_id]]
      else
        error("should not happen")
      end

      # Set large side, which denotes the direction (1 -> negative, 2 -> positive) of the large side
      if direction in [2, 4]
        mortars.large_sides[count] = 1
      else
        mortars.large_sides[count] = 2
      end

      # Set orientation (x -> 1, y -> 2)
      if direction in [1, 2]
        mortars.orientations[count] = 1
      else
        mortars.orientations[count] = 2
      end
    end
  end

  @assert count == nmortars(mortars) ("Actual mortar count ($count) does not match " *
                                      "expectations $(nmortars(mortars))")
end


# Calculate L2/Linf error norms based on "exact solution"
function calc_error_norms(dg::Dg, t::Float64)
  # Gather necessary information
  equation = equations(dg)
  n_nodes_analysis = length(dg.analysis_nodes)

  # Set up data structures
  l2_error = zeros(nvariables(equation))
  linf_error = zeros(nvariables(equation))
  u_exact = zeros(nvariables(equation))

  # Iterate over all elements for error calculations
  for element_id = 1:dg.n_elements
    # Interpolate solution and node locations to analysis nodes
    u = interpolate_nodes(dg.elements.u[:, :, :, element_id],
                          dg.analysis_vandermonde, nvariables(equation))
    x = interpolate_nodes(dg.elements.node_coordinates[:, :, :, element_id],
                          dg.analysis_vandermonde, ndim)

    # Calculate errors at each analysis node
    weights = dg.analysis_weights_volume
    jacobian_volume = (1 / dg.elements.inverse_jacobian[element_id])^ndim
    for j = 1:n_nodes_analysis
      for i = 1:n_nodes_analysis
        u_exact = initial_conditions(equation, x[:, i, j], t)
        diff = similar(u_exact)
        @. diff = u_exact - u[:, i, j]
        @. l2_error += diff^2 * weights[i] * weights[j] * jacobian_volume
        @. linf_error = max(linf_error, abs(diff))
      end
    end
  end

  # For L2 error, divide by total volume
  @. l2_error = sqrt(l2_error / dg.analysis_total_volume)

  return l2_error, linf_error
end

# Calculate L2/Linf error norms based on "exact solution"
function calc_entropy_timederivative(dg::Dg, t::Float64)
  # Gather necessary information
  equation = equations(dg)
  n_nodes = nnodes(dg)
  # Compute entropy variables for all elements and nodes with current solution u
  duds = cons2entropy(equation,dg.elements.u,n_nodes,dg.n_elements)
  # Compute ut = rhs(u) with current solution u
  Solvers.rhs!(dg, t, disable_timers=true)
  # Quadrature weights
  weights = dg.weights
  # Integrate over all elements to get the total semi-discrete entropy update
  dsdu_ut = 0.0
  for element_id = 1:dg.n_elements
    jacobian_volume = (1 / dg.elements.inverse_jacobian[element_id])^ndim
    for j = 1:n_nodes
      for i = 1:n_nodes
         dsdu_ut += jacobian_volume*weights[i]*weights[j]*sum(duds[:,i,j,element_id].*dg.elements.u_t[:,i,j,element_id])
      end
    end
  end
  # Normalize with total volume
  dsdu_ut = dsdu_ut/dg.analysis_total_volume
  return dsdu_ut
end

# Calculate error norms and print information for user
function Solvers.analyze_solution(dg::Dg, time::Real, dt::Real, step::Integer,
                                  runtime_absolute::Real, runtime_relative::Real)
  equation = equations(dg)

  l2_error, linf_error = calc_error_norms(dg, time)
  duds_ut = calc_entropy_timederivative(dg, time)

  println()
  println("-"^80)
  println(" Simulation running '$(equation.name)' with N = $(polydeg(dg))")
  println("-"^80)
  println(" #timesteps:    " * @sprintf("% 14d", step))
  println(" dt:            " * @sprintf("%10.8e", dt))
  println(" sim. time:     " * @sprintf("%10.8e", time))
  println(" run time:      " * @sprintf("%10.8e s", runtime_absolute))
  println(" Time/DOF/step: " * @sprintf("%10.8e s", runtime_relative))
  print(" Variable:    ")
  for v in 1:nvariables(equation)
    @printf("  %-14s", equation.varnames_cons[v])
  end
  println()
  print(" L2 error:    ")
  for v in 1:nvariables(equation)
    @printf("  %10.8e", l2_error[v])
  end
  println()
  print(" Linf error:  ")
  for v in 1:nvariables(equation)
    @printf("  %10.8e", linf_error[v])
  end
  println()
  print(" Semi-discrete Entropy update:  ")
  @printf("  %10.8e", duds_ut)

  println()
  println()
end


# Call equation-specific initial conditions functions and apply to all elements
function Solvers.set_initial_conditions(dg::Dg, time::Float64)
  equation = equations(dg)

  for element_id = 1:dg.n_elements
    for j = 1:nnodes(dg)
      for i = 1:nnodes(dg)
        dg.elements.u[:, i, j, element_id] .= initial_conditions(
            equation, dg.elements.node_coordinates[:, i, j, element_id], time)
      end
    end
  end
end


# Calculate time derivative
function Solvers.rhs!(dg::Dg, t_stage; disable_timers=false)
  # Run rhs! without timing the individual contributions
  # FIXME: This should be done properly, e.g., by a macro call
  if disable_timers
    dg.elements.u_t .= 0.0
    calc_volume_integral!(dg)
    prolong2surfaces!(dg)
    calc_surface_flux!(dg)
    prolong2mortars!(dg)
    calc_mortar_flux!(dg)
    calc_surface_integral!(dg)
    apply_jacobian!(dg)
    calc_sources!(dg, t_stage)
    return
  end

  # Reset u_t
  @timeit timer() "reset ∂u/∂t" dg.elements.u_t .= 0.0

  # Calculate volume integral
  @timeit timer() "volume integral" calc_volume_integral!(dg)

  # Prolong solution to surfaces
  @timeit timer() "prolong2surfaces" prolong2surfaces!(dg)

  # Calculate surface fluxes
  @timeit timer() "surface flux" calc_surface_flux!(dg)

  # Prolong solution to mortars
  @timeit timer() "prolong2mortars" prolong2mortars!(dg)

  # Calculate mortar fluxes
  @timeit timer() "mortar flux" calc_mortar_flux!(dg)

  # Calculate surface integrals
  @timeit timer() "surface integral" calc_surface_integral!(dg)

  # Apply Jacobian from mapping to reference element
  @timeit timer() "Jacobian" apply_jacobian!(dg)

  # Calculate source terms
  @timeit timer() "source terms" calc_sources!(dg, t_stage)
end


# Calculate volume integral and update u_t
function calc_volume_integral!(dg)
  if dg.volume_integral_type == :weak_form
    calc_volume_integral!(dg, Val(:weak_form), dg.elements.u_t, dg.dhat)
  elseif dg.volume_integral_type == :split_form
    calc_volume_integral!(dg, Val(:split_form), dg.elements.u_t, dg.dsplit_transposed)
  elseif dg.volume_integral_type == :shock_capturing
    calc_volume_integral!(dg, Val(:shock_capturing), dg.elements.u_t, dg.dsplit_transposed)
  else
    error("unknown volume integral type")
  end
end


# Calculate volume integral (DGSEM in weak form)
function calc_volume_integral!(dg, ::Val{:weak_form}, u_t::Array{Float64, 4}, dhat::SMatrix)
  # Type alias only for convenience
  A3d = MArray{Tuple{nvariables(dg), nnodes(dg), nnodes(dg)}, Float64}

  # Pre-allocate data structures to speed up computation (thread-safe)
  f1_threaded = [A3d(undef) for _ in 1:Threads.nthreads()]
  f2_threaded = [A3d(undef) for _ in 1:Threads.nthreads()]

  #=@inbounds Threads.@threads for element_id = 1:dg.n_elements=#
  Threads.@threads for element_id in 1:dg.n_elements
    # Choose thread-specific pre-allocated container
    f1 = f1_threaded[Threads.threadid()]
    f2 = f2_threaded[Threads.threadid()]

    # Calculate volume fluxes
    calcflux!(f1, f2, equations(dg), dg.elements.u, element_id, nnodes(dg))

    # Calculate volume integral
    for j = 1:nnodes(dg)
      for i = 1:nnodes(dg)
        for v = 1:nvariables(dg)
          for l = 1:nnodes(dg)
            u_t[v, i, j, element_id] += dhat[i, l] * f1[v, l, j] + dhat[j, l] * f2[v, i, l]
          end
        end
      end
    end
  end
end


# Calculate volume integral (DGSEM in split form)
function calc_volume_integral!(dg, ::Val{:split_form}, u_t::Array{Float64, 4},
                               dsplit_transposed::SMatrix)
  # Type alias only for convenience
  A4d = MArray{Tuple{nvariables(dg), nnodes(dg), nnodes(dg), nnodes(dg)}, Float64}
  A3d = MArray{Tuple{nvariables(dg), nnodes(dg), nnodes(dg)}, Float64}

  # Pre-allocate data structures to speed up computation (thread-safe)
  f1_threaded = [A4d(undef) for _ in 1:Threads.nthreads()]
  f2_threaded = [A4d(undef) for _ in 1:Threads.nthreads()]
  f1_diag_threaded = [A3d(undef) for _ in 1:Threads.nthreads()]
  f2_diag_threaded = [A3d(undef) for _ in 1:Threads.nthreads()]

  #=@inbounds Threads.@threads for element_id = 1:dg.n_elements=#
  Threads.@threads for element_id = 1:dg.n_elements
    # Choose thread-specific pre-allocated container
    f1 = f1_threaded[Threads.threadid()]
    f2 = f2_threaded[Threads.threadid()]
    f1_diag = f1_diag_threaded[Threads.threadid()]
    f2_diag = f2_diag_threaded[Threads.threadid()]

    # Calculate volume fluxes (one more dimension than weak form)
    calcflux_twopoint!(f1, f2, f1_diag, f2_diag, equations(dg), dg.elements.u,
                       element_id, nnodes(dg))

    # Calculate volume integral
    for j = 1:nnodes(dg)
      for i = 1:nnodes(dg)
        for v = 1:nvariables(dg)
          for l = 1:nnodes(dg)
            u_t[v, i, j, element_id] += (dsplit_transposed[l, i] * f1[v, l, i, j] +
                                         dsplit_transposed[l, j] * f2[v, l, i, j])
          end
        end
      end
    end
  end
end


# Calculate volume integral (DGSEM in split form with shock capturing)
function calc_volume_integral!(dg, ::Val{:shock_capturing}, u_t::Array{Float64, 4},
                               dsplit_transposed::SMatrix)
  calc_volume_integral!(dg, Val(:shock_capturing), u_t, dsplit_transposed,
                        dg.inverse_weights)
end

function calc_volume_integral!(dg, ::Val{:shock_capturing}, u_t::Array{Float64, 4},
                               dsplit_transposed::SMatrix, inverse_weights::SVector)
  # Calculate blending factors α: u = u_DG * (1 - α) + u_FV * α
  # Note: We need this 'out' shenanigans as otherwise the timer does not work
  # properly and causes a huge increase in memory allocations.
  out = Any[]
  @timeit timer() "blending factors" calc_blending_factors(out, dg, dg.elements.u)
  alpha, element_ids_dg, element_ids_dgfv = out

  # Type alias only for convenience
  A4d = Array{Float64, 4}
  A3d = Array{Float64, 3}
  A3dp1_x = Array{Float64, 3}
  A3dp1_y = Array{Float64, 3}
  A2d = Array{Float64, 2}
  A1d = Array{Float64, 1}

  # Pre-allocate data structures to speed up computation (thread-safe)
  # Note: Prefixing the array with the type ("A4d[A4d(...") seems to be
  # necessary for optimal performance
  f1_threaded = A4d[A4d(undef, nvariables(dg), nnodes(dg), nnodes(dg), nnodes(dg))
                    for _ in 1:Threads.nthreads()]
  f2_threaded = A4d[A4d(undef, nvariables(dg), nnodes(dg), nnodes(dg), nnodes(dg))
                    for _ in 1:Threads.nthreads()]
  f1_diag_threaded = A3d[A3d(undef, nvariables(dg), nnodes(dg), nnodes(dg))
                         for _ in 1:Threads.nthreads()]
  f2_diag_threaded = A3d[A3d(undef, nvariables(dg), nnodes(dg), nnodes(dg))
                         for _ in 1:Threads.nthreads()]
  fstar1_threaded = A3dp1_x[A3dp1_x(undef, nvariables(dg), nnodes(dg)+1, nnodes(dg))
                            for _ in 1:Threads.nthreads()]
  fstar2_threaded = A3dp1_y[A3dp1_y(undef, nvariables(dg), nnodes(dg), nnodes(dg)+1)
                            for _ in 1:Threads.nthreads()]
  u_leftright_threaded = A2d[A2d(undef, 2, nvariables(equations(dg)))
                             for _ in 1:Threads.nthreads()]
  fstarnode_threaded = A1d[A1d(undef, nvariables(dg)) for _ in 1:Threads.nthreads()]

  # Loop over pure DG elements
  #=@timeit timer() "pure DG" @inbounds Threads.@threads for element_id in element_ids_dg=#
  @timeit timer() "pure DG" Threads.@threads for element_id in element_ids_dg
    # Choose thread-specific pre-allocated container
    f1 = f1_threaded[Threads.threadid()]
    f2 = f2_threaded[Threads.threadid()]
    f1_diag = f1_diag_threaded[Threads.threadid()]
    f2_diag = f2_diag_threaded[Threads.threadid()]

    # Calculate volume fluxes (one more dimension than weak form)
    calcflux_twopoint!(f1, f2, equations(dg), dg.elements.u, element_id, nnodes(dg))

    # Calculate volume integral
    for j = 1:nnodes(dg)
      for i = 1:nnodes(dg)
        for v = 1:nvariables(dg)
          for l = 1:nnodes(dg)
            u_t[v, i, j, element_id] += (dsplit_transposed[l, i] * f1[v, l, i, j] +
                                         dsplit_transposed[l, j] * f2[v, l, i, j])
          end
        end
      end
    end
  end

  # Loop over blended DG-FV elements
  #=@timeit timer() "blended DG-FV" @inbounds Threads.@threads for element_id in element_ids_dgfv=#
  @timeit timer() "blended DG-FV" Threads.@threads for element_id in element_ids_dgfv
    # Choose thread-specific pre-allocated container
    f1 = f1_threaded[Threads.threadid()]
    f2 = f2_threaded[Threads.threadid()]
    f1_diag = f1_diag_threaded[Threads.threadid()]
    f2_diag = f2_diag_threaded[Threads.threadid()]

    # Calculate volume fluxes (one more dimension than weak form)
    calcflux_twopoint!(f1, f2, f1_diag, f2_diag, equations(dg), dg.elements.u,
                       element_id, nnodes(dg))

    # Calculate DG volume integral contribution
    for j = 1:nnodes(dg)
      for i = 1:nnodes(dg)
        for v = 1:nvariables(dg)
          for l = 1:nnodes(dg)
            u_t[v, i, j, element_id] += ((1 - alpha[element_id]) *
                                         (dsplit_transposed[l, i] * f1[v, l, i, j] +
                                          dsplit_transposed[l, j] * f2[v, l, i, j]))
          end
        end
      end
    end

    # Calculate volume fluxes (one more dimension than weak form)
    fstar1 = fstar1_threaded[Threads.threadid()]
    fstar2 = fstar2_threaded[Threads.threadid()]
    u_leftright = u_leftright_threaded[Threads.threadid()]
    fstarnode = fstarnode_threaded[Threads.threadid()]
    calcflux_fv!(fstar1, fstar2, u_leftright, fstarnode, equations(dg),
                 dg.elements.u, element_id, nnodes(dg))

    # Calculate FV volume integral contribution
    for j = 1:nnodes(dg)
      for i = 1:nnodes(dg)
        for v = 1:nvariables(dg)
          u_t[v, i, j, element_id] += ((alpha[element_id])
                                       *(inverse_weights[i]*(fstar1[v, i+1, j] - fstar1[v,i,j]) +
                                         inverse_weights[j]*(fstar2[v, i, j+1] - fstar2[v,i,j])))

        end
      end
    end
  end
end


# Calculate 2D two-point flux (element version)
@inline function calcflux_fv!(fstar1::AbstractArray{Float64},
                              fstar2::AbstractArray{Float64},
                              u_leftright::AbstractArray{Float64},
                              fstarnode::AbstractArray{Float64},
                              equation::AbstractEquation,
                              u::AbstractArray{Float64},
                              element_id::Int, n_nodes::Int)
  for j in 1:n_nodes
    for v in 1:nvariables(equation)
      fstar1[v, 1,         j] = 0.0
      fstar1[v, n_nodes+1, j] = 0.0
    end
  end
  for j = 1:n_nodes
    for i = 2:n_nodes
      for v in 1:nvariables(equation)
        u_leftright[1,v] = u[v,i-1,j,element_id]
        u_leftright[2,v] = u[v,i,j,element_id]
      end
      riemann!(fstarnode,
               u_leftright[1, 1], u_leftright[1, 2], u_leftright[1, 3], u_leftright[1, 4],
               u_leftright[2, 1], u_leftright[2, 2], u_leftright[2, 3], u_leftright[2, 4],
               equation, 1)
      for v in 1:nvariables(equation)
        fstar1[v,i,j] = fstarnode[v]
      end
    end
  end
  for i in 1:n_nodes
    for v in 1:nvariables(equation)
      fstar2[v,i,1]         = 0.0
      fstar2[v,i,n_nodes+1] = 0.0
    end
  end
  for j = 2:n_nodes
    for i = 1:n_nodes
      for v in 1:nvariables(equation)
        u_leftright[1,v] = u[v,i,j-1,element_id]
        u_leftright[2,v] = u[v,i,j,element_id]
      end
      riemann!(fstarnode,
               u_leftright[1, 1], u_leftright[1, 2], u_leftright[1, 3], u_leftright[1, 4],
               u_leftright[2, 1], u_leftright[2, 2], u_leftright[2, 3], u_leftright[2, 4],
               equation, 2)
      for v in 1:nvariables(equation)
        fstar2[v,i,j] = fstarnode[v]
      end
    end
  end
end


# Prolong solution to surfaces (for GL nodes: just a copy)
function prolong2surfaces!(dg)
  equation = equations(dg)

  for s = 1:dg.n_surfaces
    left_element_id = dg.surfaces.neighbor_ids[1, s]
    right_element_id = dg.surfaces.neighbor_ids[2, s]
    for l = 1:nnodes(dg)
      for v = 1:nvariables(dg)
        if dg.surfaces.orientations[s] == 1
          # Surface in x-direction
          dg.surfaces.u[1, v, l, s] = dg.elements.u[v, nnodes(dg), l, left_element_id]
          dg.surfaces.u[2, v, l, s] = dg.elements.u[v,          1, l, right_element_id]
        else
          # Surface in y-direction
          dg.surfaces.u[1, v, l, s] = dg.elements.u[v, l, nnodes(dg), left_element_id]
          dg.surfaces.u[2, v, l, s] = dg.elements.u[v, l,          1, right_element_id]
        end
      end
    end
  end
end


# Prolong solution to mortars (select correct method based on mortar type)
prolong2mortars!(dg) = prolong2mortars!(dg, Val(dg.mortar_type))

# Prolong solution to mortars (l2mortar version)
function prolong2mortars!(dg, ::Val{:l2})
  equation = equations(dg)

  for m = 1:dg.n_l2mortars
    large_element_id = dg.l2mortars.neighbor_ids[3, m]
    upper_element_id = dg.l2mortars.neighbor_ids[2, m]
    lower_element_id = dg.l2mortars.neighbor_ids[1, m]

    # Copy solution small to small
    if dg.l2mortars.large_sides[m] == 1 # -> small elements on right side
      if dg.l2mortars.orientations[m] == 1
        # L2 mortars in x-direction
        for l in 1:nnodes(dg)
          for v in 1:nvariables(dg)
            dg.l2mortars.u_upper[2, v, l, m] = dg.elements.u[v, 1, l, upper_element_id]
            dg.l2mortars.u_lower[2, v, l, m] = dg.elements.u[v, 1, l, lower_element_id]
          end
        end
      else
        # L2 mortars in y-direction
        for l in 1:nnodes(dg)
          for v in 1:nvariables(dg)
            dg.l2mortars.u_upper[2, v, l, m] = dg.elements.u[v, l, 1, upper_element_id]
            dg.l2mortars.u_lower[2, v, l, m] = dg.elements.u[v, l, 1, lower_element_id]
          end
        end
      end
    else # large_sides[m] == 2 -> small elements on left side
      if dg.l2mortars.orientations[m] == 1
        # L2 mortars in x-direction
        for l in 1:nnodes(dg)
          for v in 1:nvariables(dg)
            dg.l2mortars.u_upper[1, v, l, m] = dg.elements.u[v, nnodes(dg), l, upper_element_id]
            dg.l2mortars.u_lower[1, v, l, m] = dg.elements.u[v, nnodes(dg), l, lower_element_id]
          end
        end
      else
        # L2 mortars in y-direction
        for l in 1:nnodes(dg)
          for v in 1:nvariables(dg)
            dg.l2mortars.u_upper[1, v, l, m] = dg.elements.u[v, l, nnodes(dg), upper_element_id]
            dg.l2mortars.u_lower[1, v, l, m] = dg.elements.u[v, l, nnodes(dg), lower_element_id]
          end
        end
      end
    end

    # Local storage for surface data of large element
    u_large = zeros(nvariables(dg), nnodes(dg))

    # Interpolate large element face data to small surface locations
    for v = 1:nvariables(dg)
      if dg.l2mortars.large_sides[m] == 1 # -> large element on left side
        if dg.l2mortars.orientations[m] == 1
          # L2 mortars in x-direction
          for l in 1:nnodes(dg)
            u_large[v, l] = dg.elements.u[v, nnodes(dg), l, large_element_id]
          end
        else
          # L2 mortars in y-direction
          for l in 1:nnodes(dg)
            u_large[v, l] = dg.elements.u[v, l, nnodes(dg), large_element_id]
          end
        end
        @views dg.l2mortars.u_upper[1, v, :, m] .= dg.mortar_forward_upper * u_large[v, :]
        @views dg.l2mortars.u_lower[1, v, :, m] .= dg.mortar_forward_lower * u_large[v, :]
      else # large_sides[m] == 2 -> large element on right side
        if dg.l2mortars.orientations[m] == 1
          # L2 mortars in x-direction
          for l in 1:nnodes(dg)
            u_large[v, l] = dg.elements.u[v, 1, l, large_element_id]
          end
        else
          # L2 mortars in y-direction
          for l in 1:nnodes(dg)
            u_large[v, l] = dg.elements.u[v, l, 1, large_element_id]
          end
        end
        @views dg.l2mortars.u_upper[2, v, :, m] .= dg.mortar_forward_upper * u_large[v, :]
        @views dg.l2mortars.u_lower[2, v, :, m] .= dg.mortar_forward_lower * u_large[v, :]
      end
    end
  end
end


# Prolong solution to mortars (ecmortar version)
function prolong2mortars!(dg, ::Val{:ec})
  equation = equations(dg)

  for m = 1:dg.n_ecmortars
    large_element_id = dg.ecmortars.neighbor_ids[3, m]
    upper_element_id = dg.ecmortars.neighbor_ids[2, m]
    lower_element_id = dg.ecmortars.neighbor_ids[1, m]

    # Copy solution small to small
    if dg.ecmortars.large_sides[m] == 1 # -> small elements on right side, large element on left
      if dg.ecmortars.orientations[m] == 1
        # L2 mortars in x-direction
        for l in 1:nnodes(dg)
          for v in 1:nvariables(dg)
            dg.ecmortars.u_upper[v, l, m] = dg.elements.u[v, 1,          l, upper_element_id]
            dg.ecmortars.u_lower[v, l, m] = dg.elements.u[v, 1,          l, lower_element_id]
            dg.ecmortars.u_large[v, l, m] = dg.elements.u[v, nnodes(dg), l, large_element_id]
          end
        end
      else
        # L2 mortars in y-direction
        for l in 1:nnodes(dg)
          for v in 1:nvariables(dg)
            dg.ecmortars.u_upper[v, l, m] = dg.elements.u[v, l, 1,          upper_element_id]
            dg.ecmortars.u_lower[v, l, m] = dg.elements.u[v, l, 1,          lower_element_id]
            dg.ecmortars.u_large[v, l, m] = dg.elements.u[v, l, nnodes(dg), large_element_id]
          end
        end
      end
    else # large_sides[m] == 2 -> small elements on left side, large element on right
      if dg.ecmortars.orientations[m] == 1
        # L2 mortars in x-direction
        for l in 1:nnodes(dg)
          for v in 1:nvariables(dg)
            dg.ecmortars.u_upper[v, l, m] = dg.elements.u[v, nnodes(dg), l, upper_element_id]
            dg.ecmortars.u_lower[v, l, m] = dg.elements.u[v, nnodes(dg), l, lower_element_id]
            dg.ecmortars.u_large[v, l, m] = dg.elements.u[v, 1,          l, large_element_id]
          end
        end
      else
        # L2 mortars in y-direction
        for l in 1:nnodes(dg)
          for v in 1:nvariables(dg)
            dg.ecmortars.u_upper[v, l, m] = dg.elements.u[v, l, nnodes(dg), upper_element_id]
            dg.ecmortars.u_lower[v, l, m] = dg.elements.u[v, l, nnodes(dg), lower_element_id]
            dg.ecmortars.u_large[v, l, m] = dg.elements.u[v, l, 1,          large_element_id]
          end
        end
      end
    end
  end
end


# Calculate and store fluxes across surfaces
calc_surface_flux!(dg) = calc_surface_flux!(dg.elements.surface_flux,
                                            dg.surfaces.neighbor_ids,
                                            dg.surfaces.u, dg,
                                            dg.surfaces.orientations)
function calc_surface_flux!(surface_flux::Array{Float64, 4}, neighbor_ids::Matrix{Int},
                            u_surfaces::Array{Float64, 4}, dg::Dg,
                            orientations::Vector{Int})
  # Type alias only for convenience
  A2d = MArray{Tuple{nvariables(dg), nnodes(dg)}, Float64}
  A1d = MArray{Tuple{nvariables(dg)}, Float64}

  # Pre-allocate data structures to speed up computation (thread-safe)
  fstar_threaded = [A2d(undef) for _ in 1:Threads.nthreads()]
  fstarnode_threaded = [A1d(undef) for _ in 1:Threads.nthreads()]

  #=@inbounds Threads.@threads for s = 1:dg.n_surfaces=#
  Threads.@threads for s = 1:dg.n_surfaces
    # Choose thread-specific pre-allocated container
    fstar = fstar_threaded[Threads.threadid()]
    fstarnode = fstarnode_threaded[Threads.threadid()]

    # Calculate flux
    riemann!(fstar, fstarnode, u_surfaces, s, equations(dg), nnodes(dg), orientations)

    # Get neighboring elements
    left_neighbor_id  = neighbor_ids[1, s]
    right_neighbor_id = neighbor_ids[2, s]

    # Determine surface direction with respect to elements:
    # orientation = 1: left -> 2, right -> 1
    # orientation = 2: left -> 4, right -> 3
    left_neighbor_direction = 2 * orientations[s]
    right_neighbor_direction = 2 * orientations[s] - 1

    # Copy flux to left and right element storage
    for i in 1:nnodes(dg)
      for v in 1:nvariables(dg)
        surface_flux[v, i, left_neighbor_direction,  left_neighbor_id]  = fstar[v, i]
        surface_flux[v, i, right_neighbor_direction, right_neighbor_id] = fstar[v, i]
      end
    end
  end
end


# Calculate and store fluxes across mortars (select correct method based on mortar type)
calc_mortar_flux!(dg) = calc_mortar_flux!(dg, Val(dg.mortar_type))


# Calculate and store fluxes across L2 mortars
calc_mortar_flux!(dg, ::Val{:l2}) = calc_mortar_flux!(dg.elements.surface_flux, dg, Val(:l2),
                                                      dg.l2mortars.neighbor_ids,
                                                      dg.l2mortars.u_lower,
                                                      dg.l2mortars.u_upper,
                                                      dg.l2mortars.orientations)
function calc_mortar_flux!(surface_flux::Array{Float64, 4}, dg, ::Val{:l2},
                           neighbor_ids::Matrix{Int}, u_lower::Array{Float64, 4},
                           u_upper::Array{Float64, 4}, orientations::Vector{Int})
  # Type alias only for convenience
  A2d = MArray{Tuple{nvariables(dg), nnodes(dg)}, Float64}
  A1d = MArray{Tuple{nvariables(dg)}, Float64}

  # Pre-allocate data structures to speed up computation (thread-safe)
  fstar_upper_threaded = [A2d(undef) for _ in 1:Threads.nthreads()]
  fstar_lower_threaded = [A2d(undef) for _ in 1:Threads.nthreads()]
  fstarnode_upper_threaded = [A1d(undef) for _ in 1:Threads.nthreads()]
  fstarnode_lower_threaded = [A1d(undef) for _ in 1:Threads.nthreads()]

  #=@inbounds Threads.@threads for m = 1:dg.n_l2mortars=#
  Threads.@threads for m = 1:dg.n_l2mortars
    large_element_id = dg.l2mortars.neighbor_ids[3, m]
    upper_element_id = dg.l2mortars.neighbor_ids[2, m]
    lower_element_id = dg.l2mortars.neighbor_ids[1, m]

    # Choose thread-specific pre-allocated container
    fstar_upper = fstar_upper_threaded[Threads.threadid()]
    fstar_lower = fstar_lower_threaded[Threads.threadid()]
    fstarnode_upper = fstarnode_upper_threaded[Threads.threadid()]
    fstarnode_lower = fstarnode_lower_threaded[Threads.threadid()]

    # Calculate fluxes
    riemann!(fstar_upper, fstarnode_upper, u_upper, m, equations(dg), nnodes(dg), orientations)
    riemann!(fstar_lower, fstarnode_lower, u_lower, m, equations(dg), nnodes(dg), orientations)

    # Copy flux small to small
    if dg.l2mortars.large_sides[m] == 1 # -> small elements on right side
      if dg.l2mortars.orientations[m] == 1
        # L2 mortars in x-direction
        surface_flux[:, :, 1, upper_element_id] .= fstar_upper
        surface_flux[:, :, 1, lower_element_id] .= fstar_lower
      else
        # L2 mortars in y-direction
        surface_flux[:, :, 3, upper_element_id] .= fstar_upper
        surface_flux[:, :, 3, lower_element_id] .= fstar_lower
      end
    else # large_sides[m] == 2 -> small elements on left side
      if dg.l2mortars.orientations[m] == 1
        # L2 mortars in x-direction
        surface_flux[:, :, 2, upper_element_id] .= fstar_upper
        surface_flux[:, :, 2, lower_element_id] .= fstar_lower
      else
        # L2 mortars in y-direction
        surface_flux[:, :, 4, upper_element_id] .= fstar_upper
        surface_flux[:, :, 4, lower_element_id] .= fstar_lower
      end
    end

    # Project small fluxes to large element
    for v = 1:nvariables(dg)
      @views large_surface_flux = (dg.l2mortar_reverse_upper * fstar_upper[v, :] +
                                   dg.l2mortar_reverse_lower * fstar_lower[v, :])
      if dg.l2mortars.large_sides[m] == 1 # -> large element on left side
        if dg.l2mortars.orientations[m] == 1
          # L2 mortars in x-direction
          surface_flux[v, :, 2, large_element_id] .= large_surface_flux
        else
          # L2 mortars in y-direction
          surface_flux[v, :, 4, large_element_id] .= large_surface_flux
        end
      else # large_sides[m] == 2 -> large element on right side
        if dg.l2mortars.orientations[m] == 1
          # L2 mortars in x-direction
          surface_flux[v, :, 1, large_element_id] .= large_surface_flux
        else
          # L2 mortars in y-direction
          surface_flux[v, :, 3, large_element_id] .= large_surface_flux
        end
      end
    end
  end
end


# Calculate and store fluxes across EC mortars
calc_mortar_flux!(dg, ::Val{:ec}) = calc_mortar_flux!(dg.elements.surface_flux, dg, Val(:ec),
                                                      dg.ecmortars.neighbor_ids,
                                                      dg.ecmortars.u_lower,
                                                      dg.ecmortars.u_upper,
                                                      dg.ecmortars.u_large,
                                                      dg.ecmortars.orientations)
function calc_mortar_flux!(surface_flux::Array{Float64, 4}, dg, ::Val{:ec},
                           neighbor_ids::Matrix{Int},
                           u_lower::Array{Float64, 3},
                           u_upper::Array{Float64, 3},
                           u_large::Array{Float64, 3},
                           orientations::Vector{Int})
  # Type alias only for convenience
  A3d = MArray{Tuple{nvariables(dg), nnodes(dg), nnodes(dg)}, Float64}
  A1d = MArray{Tuple{nvariables(dg)}, Float64}

  # Pre-allocate data structures to speed up computation (thread-safe)
  fstar_upper_threaded = [A3d(undef) for _ in 1:Threads.nthreads()]
  fstar_lower_threaded = [A3d(undef) for _ in 1:Threads.nthreads()]
  fstarnode_upper_threaded = [A1d(undef) for _ in 1:Threads.nthreads()]
  fstarnode_lower_threaded = [A1d(undef) for _ in 1:Threads.nthreads()]

  # Store matrix references for convenience (notation: R -> large, L -> small)
  # Note: the same notation is used in the publications of Lucas Friedrich
  PR2L_upper = dg.mortar_forward_upper
  PR2L_lower = dg.mortar_forward_lower
  PL2R_upper = dg.ecmortar_reverse_upper
  PL2R_lower = dg.ecmortar_reverse_lower

  #=@inbounds Threads.@threads for m = 1:dg.n_ecmortars=#
  Threads.@threads for m = 1:dg.n_ecmortars
    large_element_id = dg.ecmortars.neighbor_ids[3, m]
    upper_element_id = dg.ecmortars.neighbor_ids[2, m]
    lower_element_id = dg.ecmortars.neighbor_ids[1, m]

    # Choose thread-specific pre-allocated container
    fstar_upper = fstar_upper_threaded[Threads.threadid()]
    fstar_lower = fstar_lower_threaded[Threads.threadid()]
    fstarnode_upper = fstarnode_upper_threaded[Threads.threadid()]
    fstarnode_lower = fstarnode_lower_threaded[Threads.threadid()]

    # Calculate fluxes
    if dg.ecmortars.large_sides[m] == 1 # -> small elements on right side, large element on left
      riemann!(fstar_upper, fstarnode_upper, u_large, u_upper, m,
               equations(dg), nnodes(dg), orientations)
      riemann!(fstar_lower, fstarnode_lower, u_large, u_lower, m,
               equations(dg), nnodes(dg), orientations)
    else # large_sides[m] == 2 -> small elements on left side, large element on right
      riemann!(fstar_upper, fstarnode_upper, u_upper, u_large, m,
               equations(dg), nnodes(dg), orientations)
      riemann!(fstar_lower, fstarnode_lower, u_lower, u_large, m,
               equations(dg), nnodes(dg), orientations)
    end

    # Transfer fluxes to elements
    if dg.ecmortars.large_sides[m] == 1 # -> small elements on right side, large element on left
      if dg.ecmortars.orientations[m] == 1
        # EC mortars in x-direction
        surface_flux[:, :, 2, large_element_id] .= 0.0
        surface_flux[:, :, 1, upper_element_id] .= 0.0
        surface_flux[:, :, 1, lower_element_id] .= 0.0
        for i in 1:nnodes(dg)
          for l in 1:nnodes(dg)
            for v in 1:nvariables(dg)
              surface_flux[v, i, 2, large_element_id] += (PL2R_upper[i, l] * fstar_upper[v, i, l] +
                                                          PL2R_lower[i, l] * fstar_lower[v, i, l])
              surface_flux[v, i, 1, upper_element_id] +=  PR2L_upper[i, l] * fstar_upper[v, l, i]
              surface_flux[v, i, 1, lower_element_id] +=  PR2L_lower[i, l] * fstar_lower[v, l, i]
            end
          end
        end
      else
        # EC mortars in y-direction
        surface_flux[:, :, 4, large_element_id] .= 0.0
        surface_flux[:, :, 3, upper_element_id] .= 0.0
        surface_flux[:, :, 3, lower_element_id] .= 0.0
        for i in 1:nnodes(dg)
          for l in 1:nnodes(dg)
            for v in 1:nvariables(dg)
              surface_flux[v, i, 4, large_element_id] += (PL2R_upper[i, l] * fstar_upper[v, i, l] +
                                                          PL2R_lower[i, l] * fstar_lower[v, i, l])
              surface_flux[v, i, 3, upper_element_id] +=  PR2L_upper[i, l] * fstar_upper[v, l, i]
              surface_flux[v, i, 3, lower_element_id] +=  PR2L_lower[i, l] * fstar_lower[v, l, i]
            end
          end
        end
      end
    else # large_sides[m] == 2 -> small elements on left side, large element on right
      if dg.ecmortars.orientations[m] == 1
        # EC mortars in x-direction
        surface_flux[:, :, 1, large_element_id] .= 0.0
        surface_flux[:, :, 2, upper_element_id] .= 0.0
        surface_flux[:, :, 2, lower_element_id] .= 0.0
        for i in 1:nnodes(dg)
          for l in 1:nnodes(dg)
            for v in 1:nvariables(dg)
              surface_flux[v, i, 1, large_element_id] += (PL2R_upper[i, l] * fstar_upper[v, l, i] +
                                                          PL2R_lower[i, l] * fstar_lower[v, l, i])
              surface_flux[v, i, 2, upper_element_id] +=  PR2L_upper[i, l] * fstar_upper[v, i, l]
              surface_flux[v, i, 2, lower_element_id] +=  PR2L_lower[i, l] * fstar_lower[v, i, l]
            end
          end
        end
      else
        # EC mortars in y-direction
        surface_flux[:, :, 3, large_element_id] .= 0.0
        surface_flux[:, :, 4, upper_element_id] .= 0.0
        surface_flux[:, :, 4, lower_element_id] .= 0.0
        for i in 1:nnodes(dg)
          for l in 1:nnodes(dg)
            for v in 1:nvariables(dg)
              surface_flux[v, i, 3, large_element_id] += (PL2R_upper[i, l] * fstar_upper[v, l, i] +
                                                          PL2R_lower[i, l] * fstar_lower[v, l, i])
              surface_flux[v, i, 4, upper_element_id] +=  PR2L_upper[i, l] * fstar_upper[v, i, l]
              surface_flux[v, i, 4, lower_element_id] +=  PR2L_lower[i, l] * fstar_lower[v, i, l]
            end
          end
        end
      end
    end
  end
end


# Calculate surface integrals and update u_t
calc_surface_integral!(dg) = calc_surface_integral!(dg.elements.u_t, dg,
                                                    dg.elements.surface_flux, dg.lhat)
function calc_surface_integral!(u_t::Array{Float64, 4}, dg, surface_flux::Array{Float64, 4},
                                lhat::SMatrix)
  for element_id = 1:dg.n_elements
    for l = 1:nnodes(dg)
      for v = 1:nvariables(dg)
        # surface at -x
        u_t[v, 1,          l, element_id] -= surface_flux[v, l, 1, element_id] * lhat[1,          1]
        # surface at +x
        u_t[v, nnodes(dg), l, element_id] += surface_flux[v, l, 2, element_id] * lhat[nnodes(dg), 2]
        # surface at -y
        u_t[v, l, 1,          element_id] -= surface_flux[v, l, 3, element_id] * lhat[1,          1]
        # surface at +y
        u_t[v, l, nnodes(dg), element_id] += surface_flux[v, l, 4, element_id] * lhat[nnodes(dg), 2]
      end
    end
  end
end


# Apply Jacobian from mapping to reference element
function apply_jacobian!(dg)
  for element_id = 1:dg.n_elements
    for j = 1:nnodes(dg)
      for i = 1:nnodes(dg)
        for v = 1:nvariables(dg)
          dg.elements.u_t[v, i, j, element_id] *= -dg.elements.inverse_jacobian[element_id]
        end
      end
    end
  end
end


# Calculate source terms and apply them to u_t
function calc_sources!(dg::Dg, t)
  equation = equations(dg)
  if equation.sources == "none"
    return
  end

  for element_id = 1:dg.n_elements
    sources(equations(dg), dg.elements.u_t, dg.elements.u,
            dg.elements.node_coordinates, element_id, t, nnodes(dg))
  end
end


# Calculate stable time step size
function Solvers.calc_dt(dg::Dg, cfl)
  min_dt = Inf
  for element_id = 1:dg.n_elements
    dt = calc_max_dt(equations(dg), dg.elements.u, element_id, nnodes(dg),
                     dg.elements.inverse_jacobian[element_id], cfl)
    min_dt = min(min_dt, dt)
  end

  return min_dt
end


# Calculate blending factors for shock capturing
function calc_blending_factors(out, dg, u::AbstractArray{Float64})
  # Calculate blending factor
  alpha = similar(dg.elements.inverse_jacobian)
  indicator = zeros(1, nnodes(dg), nnodes(dg))
  threshold = 0.5 * 10^(-1.8 * (nnodes(dg))^0.25)
  parameter_s = log((1 - 0.0001)/0.0001)
  alpha_min = 0.001
  alpha_max = 0.5

  for element_id in 1:dg.n_elements
    # Calculate indicator variables at Gauss-Lobatto nodes
    cons2indicator!(indicator, equations(dg), u, element_id, nnodes(dg))

    # Convert to modal representation
    modal = nodal2modal(indicator, dg.inverse_vandermonde_legendre)

    # Calculate total energies for all modes, without highest, without two highest
    total_energy = 0.0
    for j in 1:nnodes(dg)
      for i in 1:nnodes(dg)
        total_energy += modal[1, i, j]^2
      end
    end
    total_energy_clip1 = 0.0
    for j in 1:nnodes(dg)
      for i in 1:(nnodes(dg)-1)
        total_energy_clip1 += modal[1, i, j]^2
      end
    end
    total_energy_clip2 = 0.0
    for j in 1:nnodes(dg)
      for i in 1:(nnodes(dg)-2)
        total_energy_clip2 += modal[1, i, j]^2
      end
    end

    # Calculate energy in lower modes
    energy = max((total_energy - total_energy_clip1)/total_energy,
                 (total_energy_clip1 - total_energy_clip2)/total_energy_clip1)

    alpha[element_id] = 1/(1 + exp(-parameter_s/threshold * (energy - threshold)))

    # Take care of the case close to pure DG
    if (alpha[element_id] < alpha_min)
      alpha[element_id] = 0.
    end

    # Take care of the case close to pure FV
    if (alpha[element_id] > 1-alpha_min)
      alpha[element_id] = 1.
    end

    # Clip the maximum amount of FV allowed
    alpha[element_id] = max(alpha_max, alpha[element_id])
  end

  # Diffuse alpha values by setting each alpha to at least 50% of neighboring elements' alpha
  # Loop over surfaces
  for surface_id in 1:dg.n_surfaces
    # Get neighboring element ids
    left = dg.surfaces.neighbor_ids[1, surface_id]
    right = dg.surfaces.neighbor_ids[2, surface_id]

    # Apply smoothing
    alpha[left] = max(alpha[left], 0.5 * alpha[right])
    alpha[right] = max(alpha[right], 0.5 * alpha[left])
  end
 
  # Loop over mortars
  for l2mortar_id in 1:dg.n_l2mortars
    # Get neighboring element ids
    lower = dg.l2mortars.neighbor_ids[1, l2mortar_id]
    upper = dg.l2mortars.neighbor_ids[2, l2mortar_id]
    large = dg.l2mortars.neighbor_ids[3, l2mortar_id]

    # Apply smoothing
    alpha[lower] = max(alpha[lower], 0.5 * alpha[large])
    alpha[upper] = max(alpha[upper], 0.5 * alpha[large])
    alpha[large] = max(alpha[large], 0.5 * alpha[lower])
    alpha[large] = max(alpha[large], 0.5 * alpha[upper])
  end

  # Clip blending factor for values close to zero (-> pure DG)
  dg_only = isapprox.(alpha, 0, atol=1e-12)
  element_ids_dg = collect(1:dg.n_elements)[dg_only .== 1]
  element_ids_dgfv = collect(1:dg.n_elements)[dg_only .!= 1]

  push!(out, alpha)
  push!(out, element_ids_dg)
  push!(out, element_ids_dgfv)
end


# Note: this is included here since it depends on definitions in the DG main file
include("dg_amr.jl")


end # module<|MERGE_RESOLUTION|>--- conflicted
+++ resolved
@@ -86,49 +86,24 @@
   # Get cells for which an element needs to be created (i.e., all leaf cells)
   leaf_cell_ids = leaf_cells(mesh.tree)
 
-  # Initialize elements container
-  n_elements = length(leaf_cell_ids)
-  elements = ElementContainer{V, N}(n_elements)
-  init_elements(elements, leaf_cell_ids, mesh, N + 1)
-
-  # Initialize surfaces container
-  n_surfaces = count_required_surfaces(mesh, leaf_cell_ids)
-  surfaces = SurfaceContainer{V, N}(n_surfaces)
-
-<<<<<<< HEAD
-  # Initialize L2 mortars container
-  n_l2mortars = count_required_l2mortars(mesh, leaf_cell_ids)
-=======
-  # Initialize mortars
+  # Initialize element container
+  elements = init_elements(leaf_cell_ids, mesh, Val(V), Val(N))
+  n_elements = nelements(elements)
+
+  # Initialize surface container
+  surfaces = init_surfaces(leaf_cell_ids, mesh, Val(V), Val(N), elements)
+  n_surfaces = nsurfaces(surfaces)
+
+  # Initialize mortar containers
   mortar_type = Symbol(parameter("mortar_type", "l2", valid=["l2", "ec"]))
-  n_mortars = count_required_mortars(mesh, leaf_cell_ids)
-  if mortar_type === :l2
-    n_l2mortars = n_mortars
-    n_ecmortars = 0
-  elseif mortar_type === :ec
-    n_l2mortars = 0
-    n_ecmortars = n_mortars
-  else
-    error("unknown mortar type '$(mortar_type)'")
-  end
->>>>>>> ba69ab3f
-  l2mortars = L2MortarContainer{V, N}(n_l2mortars)
-  ecmortars = EcMortarContainer{V, N}(n_ecmortars)
+  l2mortars, ecmortars = init_mortars(leaf_cell_ids, mesh, Val(V), Val(N), elements, mortar_type)
+  n_l2mortars = nmortars(l2mortars)
+  n_ecmortars = nmortars(ecmortars)
 
   # Sanity check
   if n_l2mortars == 0 && n_ecmortars == 0
     @assert n_surfaces == 2*n_elements ("For 2D and periodic domains and conforming elements, "
                                         * "n_surf must be the same as 2*n_elem")
-  end
-
-  # Connect elements with surfaces and l2mortars
-  init_surface_connectivity!(elements, surfaces, mesh)
-  if mortar_type === :l2
-    init_mortar_connectivity!(elements, l2mortars, mesh)
-  elseif mortar_type === :ec
-    init_mortar_connectivity!(elements, ecmortars, mesh)
-  else
-    error("unknown mortar type '$(mortar_type)'")
   end
 
   # Initialize interpolation data structures
@@ -264,12 +239,20 @@
 end
 
 
-# Initialize element data after creating a new elements container
-function init_elements(elements, cell_ids, mesh, n_nodes::Int)
+# Create element container, initialize element data, and return element container for further use
+#
+# V: number of variables
+# N: polynomial degree
+function init_elements(cell_ids, mesh, ::Val{V}, ::Val{N}) where {V, N}
+  # Initialize container
+  n_elements = length(cell_ids)
+  elements = ElementContainer{V, N}(n_elements)
+
   # Store cell ids
   elements.cell_ids .= cell_ids
 
   # Determine node locations
+  n_nodes = N + 1
   nodes, _ = gauss_lobatto_nodes_weights(n_nodes)
 
   # Calculate inverse Jacobian and node coordinates
@@ -293,6 +276,56 @@
       end
     end
   end
+
+  return elements
+end
+
+
+# Create surface container, initialize surface data, and return surface container for further use
+#
+# V: number of variables
+# N: polynomial degree
+function init_surfaces(cell_ids, mesh, ::Val{V}, ::Val{N}, elements) where {V, N}
+  # Initialize container
+  n_surfaces = count_required_surfaces(mesh, cell_ids)
+  surfaces = SurfaceContainer{V, N}(n_surfaces)
+
+  # Connect elements with surfaces
+  init_surface_connectivity!(elements, surfaces, mesh)
+
+  return surfaces
+end
+
+
+# Create mortar container, initialize mortar data, and return mortar container for further use
+#
+# V: number of variables
+# N: polynomial degree
+function init_mortars(cell_ids, mesh, ::Val{V}, ::Val{N}, elements, mortar_type) where {V, N}
+  # Initialize containers
+  n_mortars = count_required_mortars(mesh, cell_ids)
+  if mortar_type === :l2
+    n_l2mortars = n_mortars
+    n_ecmortars = 0
+  elseif mortar_type === :ec
+    n_l2mortars = 0
+    n_ecmortars = n_mortars
+  else
+    error("unknown mortar type '$(mortar_type)'")
+  end
+  l2mortars = L2MortarContainer{V, N}(n_l2mortars)
+  ecmortars = EcMortarContainer{V, N}(n_ecmortars)
+
+  # Connect elements with surfaces and l2mortars
+  if mortar_type === :l2
+    init_mortar_connectivity!(elements, l2mortars, mesh)
+  elseif mortar_type === :ec
+    init_mortar_connectivity!(elements, ecmortars, mesh)
+  else
+    error("unknown mortar type '$(mortar_type)'")
+  end
+
+  return l2mortars, ecmortars
 end
 
 
