--- conflicted
+++ resolved
@@ -705,7 +705,6 @@
     vel_R = v3_rr
     ekin_roe = (sqrt_rho_ll * v1_ll + sqrt_rho_rr * v1_rr)^2 + (sqrt_rho_ll * v2_ll + sqrt_rho_rr * v2_rr)^2
   end
-<<<<<<< HEAD
   vel_roe = (sqrt_rho_ll * vel_L + sqrt_rho_rr * vel_R) / sum_sqrt_rho
   ekin_roe = 0.5 * (vel_roe^2 + ekin_roe / sum_sqrt_rho^2)
   H_ll = (rho_e_ll + p_ll) / rho_ll
@@ -718,28 +717,12 @@
   sMu_R = Ssr - vel_R
 
   if Ssl >= 0.0 
-=======
-  sMu_L = -c_ll
-  sMu_R =  c_rr
-  Ssl = vel_L + sMu_L
-  Ssr = vel_R + sMu_R
-  M_ll = abs(vel_L)/c_ll
-  M_rr = abs(vel_R)/c_rr
-
-  #if Ssl >= 0.0 && Ssr > 0.0
-  if Ssl >= 0.0
->>>>>>> ba0a61e4
     f1 = f_ll[1]
     f2 = f_ll[2]
     f3 = f_ll[3]
     f4 = f_ll[4]
     f5 = f_ll[5]
-<<<<<<< HEAD
   elseif Ssr <= 0.0 
-=======
-  #elseif Ssr <= 0.0 && Ssl < 0.0
-  elseif Ssr <= 0.0
->>>>>>> ba0a61e4
     f1 = f_rr[1]
     f2 = f_rr[2]
     f3 = f_rr[3]
