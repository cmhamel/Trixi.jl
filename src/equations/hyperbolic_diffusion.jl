--- conflicted
+++ resolved
@@ -62,35 +62,10 @@
 
 function initial_conditions_harmonic_nonperiodic(equation::HyperbolicDiffusionEquations, x, t)
   # elliptic equation: -νΔϕ = f
-<<<<<<< HEAD
-    if t == 0.0
-      phi = 1.0
-      p   = 1.0
-      q   = 1.0
-    else
-      C   = 1.0/sinh(pi)
-      phi = C*(sinh(pi*x[1])*sin(pi*x[2]) + sinh(pi*x[2])*sin(pi*x[1]))
-      p   = C*pi*(cosh(pi*x[1])*sin(pi*x[2]) + sinh(pi*x[2])*cos(pi*x[1]))
-      q   = C*pi*(sinh(pi*x[1])*cos(pi*x[2]) + cosh(pi*x[2])*sin(pi*x[1]))
-    end
-    return [phi, p, q]
-  elseif name == "jeans_instability"
-  # gravity equation: -Δϕ = -4πGρ
-  # Constants taken from the FLASH manual
-  # https://flash.uchicago.edu/site/flashcode/user_support/flash_ug_devel.pdf
-    rho0 = 1.5e7
-    delta0 = 1e-3
-    #
-    phi = rho0*delta0 # constant background pertubation magnitude
-    p   = 0.0
-    q   = 0.0
-    return [phi, p, q]
-=======
   if t == 0.0
     phi = 1.0
     p   = 1.0
     q   = 1.0
->>>>>>> c4fcfda6
   else
     C   = 1.0/sinh(pi)
     phi = C*(sinh(pi*x[1])*sin(pi*x[2]) + sinh(pi*x[2])*sin(pi*x[1]))
