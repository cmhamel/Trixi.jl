--- conflicted
+++ resolved
@@ -72,7 +72,6 @@
 end
 
 
-<<<<<<< HEAD
 @inline function flux_godunov(u_ll, u_rr, orientation, equation::InviscidBurgersEquation1D)
   u_L = u_ll[1]
   u_R = u_rr[1]
@@ -87,11 +86,8 @@
 end
 
 
-@inline function flux_lax_friedrichs(u_ll, u_rr, orientation, equation::InviscidBurgersEquation1D)
-=======
 # Calculate maximum wave speed for local Lax-Friedrichs-type dissipation
 @inline function max_abs_speed_naive(u_ll, u_rr, orientation, equations::InviscidBurgersEquation1D)
->>>>>>> b31c3124
   u_L = u_ll[1]
   u_R = u_rr[1]
 
